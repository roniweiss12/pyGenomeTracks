--- conflicted
+++ resolved
@@ -9,20 +9,10 @@
     vmImage: 'ubuntu-latest'
   strategy:
     matrix:
-<<<<<<< HEAD
-      Python37:
-=======
-      Python36LowMatplotlib:
-        python.version: '3.6'
-        matplotlib.version: '3.1.1'
-      Python36HighMatplotlib:
-        python.version: '3.6'
-        matplotlib.version: '3.3.4'
       Python37LowMatplotlib:
         python.version: '3.7'
         matplotlib.version: '3.1.1'
       Python37HighMatplotlib:
->>>>>>> 0ac98a30
         python.version: '3.7'
         matplotlib.version: '3.5.1'
       Python38LowMatplotlib:
@@ -63,20 +53,10 @@
     vmImage: 'macOS-11'
   strategy:
     matrix:
-<<<<<<< HEAD
-      Python37:
-=======
-      Python36LowMatplotlib:
-        python.version: '3.6'
-        matplotlib.version: '3.1.1'
-      Python36HighMatplotlib:
-        python.version: '3.6'
-        matplotlib.version: '3.3.4'
       Python37LowMatplotlib:
         python.version: '3.7'
         matplotlib.version: '3.1.1'
       Python37HighMatplotlib:
->>>>>>> 0ac98a30
         python.version: '3.7'
         matplotlib.version: '3.5.1'
       Python38LowMatplotlib:
