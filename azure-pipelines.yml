pr:
  autoCancel: true
  
jobs:

- job: 'Linux'
  timeoutInMinutes: 0
  pool:
    vmImage: 'ubuntu-latest'
  strategy:
    matrix:
      Python36LowMatplotlib:
        python.version: '3.6'
        matplotlib.version: '3.1.1'
      Python36HighMatplotlib:
        python.version: '3.6'
        matplotlib.version: '3.3.4'
      Python37LowMatplotlib:
        python.version: '3.7'
        matplotlib.version: '3.1.1'
      Python37HighMatplotlib:
        python.version: '3.7'
        matplotlib.version: '3.4.3'
      Python38LowMatplotlib:
        python.version: '3.8'
        matplotlib.version: '3.1.1'
      Python38HighMatplotlib:
        python.version: '3.8'
<<<<<<< HEAD
        matplotlib.version: '3.4.3'
=======
      Python39:
        python.version: '3.9'
>>>>>>> a88048f3

  steps:
  - bash: |
      echo "##vso[task.prependpath]$CONDA/bin"
      hash -r
    displayName: Add conda to PATH
  - bash: |
      conda config --set always_yes yes --set changeps1 no
      conda info -a
<<<<<<< HEAD
      conda create -n pygenometracks --yes -c conda-forge -c bioconda python=$(python.version) --file requirements_azure.txt
      source activate pygenometracks
      conda install --yes -c conda-forge -c bioconda pytest flake8 pytest-xdist pytest-forked
      conda install --yes -c conda-forge -c bioconda nose
      conda install --yes pathlib
      conda install --yes -c defaults -c conda-forge -c bioconda configparser
      conda install --yes -c conda-forge matplotlib=$(matplotlib.version)
=======
      conda create -n pygenometracks --yes -c conda-forge -c bioconda python=$(python.version) --file requirements_CI.txt
      source activate pygenometracks
>>>>>>> a88048f3
      python setup.py install
    displayName: installing dependencies
  - script: |
      source activate pygenometracks
      flake8 . --exclude=.venv,.build,build --ignore=E501,F403,E402,F999,F405,E712,W503
    displayName: linting
  - script: |
      source activate pygenometracks
      py.test pygenometracks --doctest-modules -n 4
    displayName: pytest

- job: 'OSX'
  timeoutInMinutes: 0
  pool:
    vmImage: 'macOS-11'
  strategy:
    matrix:
      Python36LowMatplotlib:
        python.version: '3.6'
        matplotlib.version: '3.1.1'
      Python36HighMatplotlib:
        python.version: '3.6'
        matplotlib.version: '3.3.4'
      Python37LowMatplotlib:
        python.version: '3.7'
        matplotlib.version: '3.1.1'
      Python37HighMatplotlib:
        python.version: '3.7'
        matplotlib.version: '3.4.3'
      Python38LowMatplotlib:
        python.version: '3.8'
        matplotlib.version: '3.1.1'
      Python38HighMatplotlib:
        python.version: '3.8'
<<<<<<< HEAD
        matplotlib.version: '3.4.3'
=======
      Python39:
        python.version: '3.9'
>>>>>>> a88048f3

  steps:
  - bash: |
      echo "##vso[task.prependpath]$CONDA/bin"
      hash -r
    displayName: Add conda to PATH

  # On Hosted macOS, the agent user doesn't have ownership of Miniconda's installation directory/
  # We need to take ownership if we want to update conda or install packages globally
  - bash: sudo chown -R $USER $CONDA
    displayName: Take ownership of conda installation
  - bash: |
      conda config --set always_yes yes --set changeps1 no
      conda info -a
<<<<<<< HEAD
      conda create -n pygenometracks --yes -c conda-forge -c bioconda python=$(python.version) --file requirements_azure.txt
      source activate pygenometracks
      conda install --yes -c conda-forge -c bioconda pytest flake8 pytest-xdist pytest-forked
      conda install --yes -c conda-forge -c bioconda nose
      conda install --yes pathlib
      conda install --yes -c defaults -c conda-forge -c bioconda configparser
      conda install --yes -c conda-forge matplotlib=$(matplotlib.version)
=======
      conda create -n pygenometracks --yes -c conda-forge -c bioconda python=$(python.version) --file requirements_CI.txt
      source activate pygenometracks
>>>>>>> a88048f3
      python setup.py install
    displayName: installing dependencies
  - script: |
      source activate pygenometracks
      flake8 . --exclude=.venv,.build,build --ignore=E501,F403,E402,F999,F405,E712,W503
    displayName: linting
  - script: |
      source activate pygenometracks
      py.test pygenometracks --doctest-modules -n 4
    displayName: pytest<|MERGE_RESOLUTION|>--- conflicted
+++ resolved
@@ -26,12 +26,10 @@
         matplotlib.version: '3.1.1'
       Python38HighMatplotlib:
         python.version: '3.8'
-<<<<<<< HEAD
         matplotlib.version: '3.4.3'
-=======
-      Python39:
+      Python39HighMatplotlib:
         python.version: '3.9'
->>>>>>> a88048f3
+        matplotlib.version: '3.4.3'
 
   steps:
   - bash: |
@@ -41,18 +39,9 @@
   - bash: |
       conda config --set always_yes yes --set changeps1 no
       conda info -a
-<<<<<<< HEAD
-      conda create -n pygenometracks --yes -c conda-forge -c bioconda python=$(python.version) --file requirements_azure.txt
+      cat requirements_CI.txt | awk -v v=$(matplotlib.version) '{if($0~/matplotlib/){$0="matplotlib =="v}; print}' > requirements_CI_updated.txt
+      conda create -n pygenometracks --yes -c conda-forge -c bioconda python=$(python.version) --file requirements_CI_updated.txt
       source activate pygenometracks
-      conda install --yes -c conda-forge -c bioconda pytest flake8 pytest-xdist pytest-forked
-      conda install --yes -c conda-forge -c bioconda nose
-      conda install --yes pathlib
-      conda install --yes -c defaults -c conda-forge -c bioconda configparser
-      conda install --yes -c conda-forge matplotlib=$(matplotlib.version)
-=======
-      conda create -n pygenometracks --yes -c conda-forge -c bioconda python=$(python.version) --file requirements_CI.txt
-      source activate pygenometracks
->>>>>>> a88048f3
       python setup.py install
     displayName: installing dependencies
   - script: |
@@ -84,15 +73,12 @@
         matplotlib.version: '3.4.3'
       Python38LowMatplotlib:
         python.version: '3.8'
-        matplotlib.version: '3.1.1'
       Python38HighMatplotlib:
         python.version: '3.8'
-<<<<<<< HEAD
         matplotlib.version: '3.4.3'
-=======
-      Python39:
+      Python39HighMatplotlib:
         python.version: '3.9'
->>>>>>> a88048f3
+        matplotlib.version: '3.4.3'
 
   steps:
   - bash: |
@@ -107,18 +93,9 @@
   - bash: |
       conda config --set always_yes yes --set changeps1 no
       conda info -a
-<<<<<<< HEAD
-      conda create -n pygenometracks --yes -c conda-forge -c bioconda python=$(python.version) --file requirements_azure.txt
+      cat requirements_CI.txt | awk -v v=$(matplotlib.version) '{if($0~/matplotlib/){$0="matplotlib =="v}; print}' > requirements_CI_updated.txt
+      conda create -n pygenometracks --yes -c conda-forge -c bioconda python=$(python.version) --file requirements_CI_updated.txt
       source activate pygenometracks
-      conda install --yes -c conda-forge -c bioconda pytest flake8 pytest-xdist pytest-forked
-      conda install --yes -c conda-forge -c bioconda nose
-      conda install --yes pathlib
-      conda install --yes -c defaults -c conda-forge -c bioconda configparser
-      conda install --yes -c conda-forge matplotlib=$(matplotlib.version)
-=======
-      conda create -n pygenometracks --yes -c conda-forge -c bioconda python=$(python.version) --file requirements_CI.txt
-      source activate pygenometracks
->>>>>>> a88048f3
       python setup.py install
     displayName: installing dependencies
   - script: |
