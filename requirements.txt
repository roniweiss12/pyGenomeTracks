--- conflicted
+++ resolved
@@ -3,10 +3,6 @@
 intervaltree >= 2.1.0
 pybigwig >= 0.3.7
 future >= 0.16.0
-<<<<<<< HEAD
-hicexplorer >= 2.0
-=======
 hicexplorer >= 2.1.1
->>>>>>> b02f9cb7
 pysam>=0.14
 pytest
