--- conflicted
+++ resolved
@@ -141,55 +141,45 @@
             cds_start = tr.start - 1
             cds_end = tr.start - 1
         # Get all exons starts and end to get lengths
-<<<<<<< HEAD
-        if self.merge_overlapping_exons:
-            # We merge overlapping exons:
-            exons_starts = []
-            exons_ends = []
-            current_start = -1
-            current_end = None
-            for e in self.db.children(tr, featuretype='exon', order_by='start'):
-                if current_start == -1:
-                    current_start = e.start - 1
-                    current_end = e.end
-                else:
-                    if e.start > current_end:
-                        # This is a non-overlapping exon
-                        # We store the previous exon:
-                        exons_starts.append(current_start)
-                        exons_ends.append(current_end)
-                        # We set the current:
+        if self.db.count_features_of_type("exon") > 0:
+            if self.merge_overlapping_exons:
+                # We merge overlapping exons:
+                exons_starts = []
+                exons_ends = []
+                current_start = -1
+                current_end = None
+                for e in self.db.children(tr, featuretype='exon', order_by='start'):
+                    if current_start == -1:
                         current_start = e.start - 1
                         current_end = e.end
                     else:
-                        # This is an overlapping exon
-                        # We update current_end if necessary
-                        current_end = max(current_end, e.end)
-            if current_start != -1:
-                # There is a last exon to store:
-                exons_starts.append(current_start)
-                exons_ends.append(current_end)
-        else:
-            exons_starts = [e.start - 1
-                            for e in
-                            self.db.children(tr,
-                                             featuretype='exon',
-                                             order_by='start')]
-            exons_ends = [e.end
-                          for e in
-                          self.db.children(tr,
-                                           featuretype='exon',
-                                           order_by='start')]
-=======
-        if self.db.count_features_of_type("exon") > 0:
-            exons_starts = [e.start - 1
-                            for e in self.db.children(tr,
-                                                      featuretype='exon',
-                                                      order_by='start')]
-            exons_ends = [e.end
-                          for e in self.db.children(tr,
-                                                    featuretype='exon',
-                                                    order_by='start')]
+                        if e.start > current_end:
+                            # This is a non-overlapping exon
+                            # We store the previous exon:
+                            exons_starts.append(current_start)
+                            exons_ends.append(current_end)
+                            # We set the current:
+                            current_start = e.start - 1
+                            current_end = e.end
+                        else:
+                            # This is an overlapping exon
+                            # We update current_end if necessary
+                            current_end = max(current_end, e.end)
+                if current_start != -1:
+                    # There is a last exon to store:
+                    exons_starts.append(current_start)
+                    exons_ends.append(current_end)
+            else:
+                exons_starts = [e.start - 1
+                                for e in
+                                self.db.children(tr,
+                                                 featuretype='exon',
+                                                 order_by='start')]
+                exons_ends = [e.end
+                              for e in
+                              self.db.children(tr,
+                                               featuretype='exon',
+                                               order_by='start')]
         else:
             # This means that the gtf does not have exon info for this gene/transcript:
             try:
@@ -203,7 +193,6 @@
             except IndexError:
                 exons_starts = [tr.start - 1]
                 exons_ends = [tr.end]
->>>>>>> aa034667
         exons_length = [e - s for s, e in zip(exons_starts, exons_ends)]
         relative_exons_starts = [s - (tr.start - 1) for s in exons_starts]
         line_values = [tr.chrom, tr.start - 1, tr.end, trName, 0, tr.strand,
