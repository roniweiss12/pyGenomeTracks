--- conflicted
+++ resolved
@@ -301,13 +301,8 @@
             chrom_region = self.change_chrom_names(chrom_region)
             print(self.interval_tree.keys())
             if chrom_region not in self.interval_tree.keys():
-<<<<<<< HEAD
-                self.log.warning("*Warning*\nNeither " + chrom_region_before +
-                                 " nor " + chrom_region + " exits as a "
-=======
                 self.log.warning("*Warning*\nNeither " + chrom_region_before
                                  + " nor " + chrom_region + " exits as a "
->>>>>>> 5504d084
                                  "chromosome name inside the bed file. "
                                  "This will generate an empty track!!\n")
                 return
