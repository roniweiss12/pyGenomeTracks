--- conflicted
+++ resolved
@@ -150,11 +150,8 @@
     STRING_PROPERTIES = ['file', 'file_type',
                          'overlay_previous', 'orientation',
                          'title', 'style', 'color', 'border_color',
-<<<<<<< HEAD
                          'color_utr', 'display', 'fontstyle',
-=======
-                         'color_utr', 'display', 'color_backbone',
->>>>>>> aa034667
+                         'color_backbone',
                          # To remove in next 1.0
                          'prefered_name']
     FLOAT_PROPERTIES = {'max_value': [- np.inf, np.inf],
