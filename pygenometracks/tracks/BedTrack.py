--- conflicted
+++ resolved
@@ -170,13 +170,8 @@
         it is good to have an estimation of the label
         length. In the following code I try to get the
         length of a 'W' in base pairs.
-<<<<<<< HEAD
-        '''
+        """
         if self.properties['labels']:
-=======
-        """
-        if self.properties['labels'] == 'on':
->>>>>>> 5504d084
             # from http://scipy-cookbook.readthedocs.org/items/Matplotlib_LaTeX_Examples.html
             inches_per_pt = 1.0 / 72.27
             font_in_inches = self.properties['fontsize'] * inches_per_pt
