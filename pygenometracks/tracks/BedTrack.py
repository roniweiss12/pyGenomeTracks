--- conflicted
+++ resolved
@@ -744,40 +744,28 @@
                 y0 = ypos
                 y1 = ypos + 1
 
-<<<<<<< HEAD
-            if x0 < bed.thick_start < x1:
-                vertices = ([(x0, ypos + 1 / 4), (x0, ypos + 3 / 4),
+            if x0 < bed.thick_start < x1 and x0 < bed.thick_end < x1:
+                vertices = ([(x0, ypos + 1 / 4),
+                             (x0, ypos + 3 / 4),
                              (bed.thick_start, ypos + 3 / 4),
                              (bed.thick_start, ypos + 1),
-                             (bed.thick_start, ypos + 1),
-                             (x1, ypos + 1), (x1, ypos),
+                             (bed.thick_end, ypos + 1),
+                             (bed.thick_end, ypos + 3 / 4),
+                             (x1, ypos + 3 / 4),
+                             (x1, ypos + 1 / 4),
+                             (bed.thick_end, ypos + 1 / 4),
+                             (bed.thick_end, ypos),
                              (bed.thick_start, ypos),
                              (bed.thick_start, ypos + 1 / 4)])
-=======
-            if x0 < bed.thick_start < x1 and x0 < bed.thick_end < x1:
-                vertices = ([(x0, ypos + quarter_height),
-                             (x0, ypos + three_quarter_height),
-                             (bed.thick_start, ypos + three_quarter_height),
-                             (bed.thick_start, ypos + self.properties['interval_height']),
-                             (bed.thick_end, ypos + self.properties['interval_height']),
-                             (bed.thick_end, ypos + three_quarter_height),
-                             (x1, ypos + three_quarter_height),
-                             (x1, ypos + quarter_height),
-                             (bed.thick_end, ypos + quarter_height),
-                             (bed.thick_end, ypos),
-                             (bed.thick_start, ypos),
-                             (bed.thick_start, ypos + quarter_height)])
             elif x0 < bed.thick_start < x1:
-                vertices = ([(x0, ypos + quarter_height),
-                             (x0, ypos + three_quarter_height),
-                             (bed.thick_start, ypos + three_quarter_height),
-                             (bed.thick_start, ypos + self.properties['interval_height']),
-                             (x1, ypos + self.properties['interval_height']),
+                vertices = ([(x0, ypos + 1 / 4),
+                             (x0, ypos + 3 / 4),
+                             (bed.thick_start, ypos + 3 / 4),
+                             (bed.thick_start, ypos + 1),
+                             (x1, ypos + 1),
                              (x1, ypos),
                              (bed.thick_start, ypos),
-                             (bed.thick_start, ypos + quarter_height)])
->>>>>>> 2012050e
-
+                             (bed.thick_start, ypos + 1 / 4)])
             elif x0 < bed.thick_end < x1:
                 vertices = ([(x0, ypos),
                              (x0, ypos + 1),
