--- conflicted
+++ resolved
@@ -360,17 +360,11 @@
             chrom_region_before = chrom_region
             chrom_region = change_chrom_names(chrom_region)
             if chrom_region not in self.interval_tree.keys():
-<<<<<<< HEAD
-                self.log.warning("*Warning*\nNeither " + chrom_region_before
-                                 + " nor " + chrom_region + " exists as a "
-                                 "chromosome name inside the bed file. "
-=======
                 self.log.warning("*Warning*\nNo interval was found when "
                                  "overlapping with both "
                                  f"{chrom_region_before}:{start_region - AROUND_REGION}-{end_region + AROUND_REGION}"
                                  f" and {chrom_region}:{start_region - AROUND_REGION}-{end_region + AROUND_REGION}"
                                  " inside the bed file. "
->>>>>>> 840219ae
                                  "This will generate an empty track!!\n")
                 return
         chrom_region = self.check_chrom_str_bytes(self.interval_tree,
