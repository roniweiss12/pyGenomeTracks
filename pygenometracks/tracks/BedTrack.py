--- conflicted
+++ resolved
@@ -191,13 +191,8 @@
            self.properties['file'].endswith('gtf.gz') or \
            ('type' in self.properties and self.properties['type'] == 'gtf'):
             bed_file_h = ReadGtf(self.properties['file'],
-<<<<<<< HEAD
-                                 self.properties.get('prefered name', 'transcript_name'),
-                                 self.properties.get('merge transcripts', False))
-=======
                                  self.properties.get('prefered_name', 'transcript_name'),
-                                 self.properties.get('merge_transcripts', 'off'))
->>>>>>> 7a239af1
+                                 self.properties.get('merge_transcripts', False))
         else:
             bed_file_h = ReadBed(opener(self.properties['file']))
         self.bed_type = bed_file_h.file_type
@@ -323,12 +318,7 @@
             self.small_relative = 0.004 * (end_region - start_region)
             self.get_length_w(ax.get_figure().get_figwidth(), start_region,
                               end_region)
-<<<<<<< HEAD
-            if self.properties.get('global max row', False):
-=======
-            if 'global_max_row' in self.properties and \
-               self.properties['global_max_row'] == 'yes':
->>>>>>> 7a239af1
+            if self.properties.get('global_max_row', False):
                 self.get_max_num_row(self.len_w, self.small_relative)
 
             # turn labels off when too many intervals are visible.
@@ -443,12 +433,7 @@
                                         chrom_region, start_region, end_region))
             ymax = 0
 
-<<<<<<< HEAD
-            if self.properties.get('global max row', False):
-=======
-            if 'global_max_row' in self.properties and \
-               self.properties['global_max_row'] == 'yes':
->>>>>>> 7a239af1
+            if self.properties.get('global_max_row', False):
                 ymin = self.max_num_row[chrom_region] * self.row_scale
 
             elif 'gene_rows' in self.properties:
