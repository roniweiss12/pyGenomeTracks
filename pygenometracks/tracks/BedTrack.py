--- conflicted
+++ resolved
@@ -11,13 +11,10 @@
 import matplotlib.pyplot as plt
 from intervaltree import IntervalTree, Interval
 import numpy as np
-<<<<<<< HEAD
 import pybedtools
 import sys
 import tempfile
-=======
 from tqdm import tqdm
->>>>>>> a424c38a
 
 DEFAULT_BED_COLOR = '#1f78b4'
 DISPLAY_BED_VALID = ['collapsed', 'triangles', 'interleaved', 'stacked']
@@ -131,13 +128,10 @@
                            'arrowhead_included': False,
                            'color_utr': 'grey',
                            'height_utr': 1,
-<<<<<<< HEAD
-                           'region': None}  # Cannot be set manually but is set by tracksClass
-=======
+                           'region': None,  # Cannot be set manually but is set by tracksClass
                            'arrow_length': None,
                            'all_labels_inside': False,
                            'labels_in_margin': False}
->>>>>>> a424c38a
     NECESSARY_PROPERTIES = ['file']
     SYNONYMOUS_PROPERTIES = {'max_value': {'auto': None},
                              'min_value': {'auto': None},
@@ -226,32 +220,9 @@
                         self.properties[param] = self.DEFAULTS_PROPERTIES[param]
 
         # to set the distance between rows
-<<<<<<< HEAD
-        self.row_scale = self.properties['interval_height'] * 2.3
-
-    def get_length_w(self, fig_width, region_start, region_end):
-        """
-        to improve the visualization of the genes
-        it is good to have an estimation of the label
-        length. In the following code I try to get the
-        length of a 'W' in base pairs.
-        """
-        if self.properties['labels']:
-            # from http://scipy-cookbook.readthedocs.org/items/Matplotlib_LaTeX_Examples.html
-            inches_per_pt = 1.0 / 72.27
-            font_in_inches = self.properties['fontsize'] * inches_per_pt
-            region_len = region_end - region_start
-            bp_per_inch = region_len / fig_width
-            font_in_bp = font_in_inches * bp_per_inch
-            self.len_w = font_in_bp
-        else:
-            self.len_w = 1
-
-        return self.len_w
-
-    def process_bed(self, pRegion=None):
-        is_gtf = self.properties['file'].endswith('gtf') or \
-            self.properties['file'].endswith('gtf.gz')
+        self.row_scale = 2.3
+
+    def get_bed_handler(self, pRegion=None):
         file_to_open = self.properties['file']
         # Check if we can restrict the interval tree to a region:
         if pRegion is not None and not self.properties['global_max_row']:
@@ -266,7 +237,7 @@
                            .format(*pRegion,
                                    chrom))
             region = pybedtools.BedTool(bothRegions, from_string=True)
-            # Bedtools will put a warning because I am using inconsistent
+            # Bedtools will put a warning because we are using inconsistent
             # nomenclature (with and without chr)
             sys.stderr = open(tempfile.NamedTemporaryFile().name, 'w')
             try:
@@ -276,12 +247,6 @@
             sys.stderr.close()
             sys.stderr = sys.__stderr__
 
-        if is_gtf:
-            bed_file_h = ReadGtf(file_to_open,
-=======
-        self.row_scale = 2.3
-
-    def get_bed_handler(self):
         # To remove in next 1.0
         if self.properties['file'].endswith('gtf') or \
            self.properties['file'].endswith('gtf.gz'):
@@ -292,26 +257,21 @@
                              " use file_type = gtf."
                              "".format(self.properties['section_name'],
                                        self.TRACK_TYPE))
-            bed_file_h = ReadGtf(self.properties['file'],
->>>>>>> a424c38a
+            bed_file_h = ReadGtf(file_to_open,
                                  self.properties['prefered_name'],
                                  self.properties['merge_transcripts'])
             total_length = bed_file_h.length
         else:
-<<<<<<< HEAD
+            # end of remove
+            total_length = count_lines(opener(file_to_open),
+                                       asBed=True)
             bed_file_h = ReadBed(opener(file_to_open))
-=======
-            # end of remove
-            total_length = count_lines(opener(self.properties['file']),
-                                       asBed=True)
-            bed_file_h = ReadBed(opener(self.properties['file']))
 
         return(bed_file_h, total_length)
 
-    def process_bed(self):
-
-        bed_file_h, total_length = self.get_bed_handler()
->>>>>>> a424c38a
+    def process_bed(self, pRegion=None):
+
+        bed_file_h, total_length = self.get_bed_handler(pRegion)
         self.bed_type = bed_file_h.file_type
 
         if self.properties['color'] == 'bed_rgb' and \
@@ -346,11 +306,7 @@
 
         if valid_intervals == 0:
             self.log.warning("No valid intervals were found in file "
-<<<<<<< HEAD
                              "{}\n".format(self.properties['file']))
-=======
-                             "{}".format(self.properties['file']))
->>>>>>> a424c38a
 
         return interval_tree, min_score, max_score
 
