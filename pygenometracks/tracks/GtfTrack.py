from . GenomeTrack import GenomeTrack
from . BedTrack import BedTrack
from .. readGtf import ReadGtf
from matplotlib import font_manager
from .. utilities import temp_file_from_intersect
import numpy as np

DEFAULT_BED_COLOR = '#1f78b4'
DISPLAY_BED_VALID = ['collapsed', 'triangles', 'interleaved', 'stacked']
DISPLAY_BED_SYNONYMOUS = {'interlaced': 'interleaved', 'domain': 'interleaved'}
DEFAULT_DISPLAY_BED = 'stacked'
AROUND_REGION = 100000


class GtfTrack(BedTrack):
    SUPPORTED_ENDINGS = ['gtf', 'gtf.gz']
    TRACK_TYPE = 'gtf'
    OPTIONS_TXT = GenomeTrack.OPTIONS_TXT + f"""
# By default the transcript_name is used.
# If you want to use the gene_name:
# prefered_name = gene_name
# By default, the gtf is transformed to transcripts
# If you want to use see only one structure per gene
# merge_transcripts = true
# Sometimes merging transcripts without merging overlapping
# exons may give unexpected output especially when
# multiple 3' exons overlap. We recommand to use:
# merge_overlapping_exons = true
# You can change the color of coding sequences by:
color = darkblue
# height of track in cm
height = 5
# whether printing the labels
labels = false
# optional:
# by default the labels are not printed if you have more than 60 features.
# to change it, just increase the value:
#max_labels = 60
# optional: font size can be given to override the default size
fontsize = 10
# optional: line_width
#line_width = 0.5
# the display parameter defines how the gtf file is plotted.
# Default is 'stacked' where regions are plotted on different lines so
# we can see all regions and all labels.
# The other options are ['collapsed', 'interleaved', 'triangles']
# These options assume that the regions do not overlap.
# `collapsed`: The gtf regions are plotted one after the other in one line.
# `interleaved`: The gtf regions are plotted in two lines, first up, then down, then up etc.
# optional, default is black. To remove the border, simply set 'border_color' to none
# Not used in tssarrow style
#border_color = black
# style to plot the genes when the display is not triangles
#style = UCSC
#style = flybase
#style = tssarrow
# maximum number of gene rows to be plotted. This
# field is useful to limit large number of close genes
# to be printed over many rows. When several images want
# to be combined this must be set to get equal size
# otherwise, on each image the height of each gene changes
#gene_rows = 10
# by default the ymax is the number of
# rows occupied by the genes in the region plotted. However,
# by setting this option, the global maximum is used instead.
# This is useful to combine images that are all consistent and
# have the same number of rows.
#global_max_row = true
# If you want to plot all labels inside the plotting region:
#all_labels_inside = true
# If you want to display the name of the gene which goes over the plotted
# region in the right margin put:
#labels_in_margin = true
# If you want to use italic for your labels:
#fontstyle = italic
# if you use UCSC style, you can set the relative distance between 2 arrows on introns
# default is 2
#arrow_interval = 2
# if you use tssarrow style, you can choose the length of the arrow in bp
# (default is 4% of the plotted region)
#arrow_length = 5000
# if you use flybase or tssarrow style, you can choose the color of non-coding intervals:
#color_utr = grey
# as well as the proportion between their height and the one of coding
# (by default they are the same height):
#height_utr = 1
# if you use flybase or UCSC style, you can choose the color of the backbone
#color_backbone = red
# By default, for oriented intervals in flybase style,
# or bed files with less than 12 columns, the arrowhead is added
# outside of the interval.
# If you want that the tip of the arrow correspond to
# the extremity of the interval use:
# arrowhead_included = true
# optional. If not given is guessed from the file ending.
file_type = {TRACK_TYPE}
    """

    DEFAULTS_PROPERTIES = {'fontsize': 12,
                           'orientation': None,
                           'color': DEFAULT_BED_COLOR,
                           'border_color': 'black',
                           'labels': True,
                           'style': 'flybase',
                           'display': DEFAULT_DISPLAY_BED,
                           'line_width': 0.5,
                           'max_labels': 60,
                           'prefered_name': 'transcript_name',
                           'merge_transcripts': False,
                           'merge_overlapping_exons': False,
                           'global_max_row': False,
                           'gene_rows': None,
                           'arrow_interval': 2,
                           'arrowhead_included': False,
                           'color_utr': 'grey',
                           'color_backbone': 'black',
                           'height_utr': 1,
                           'arrow_length': None,
                           'region': None,  # Cannot be set manually but is set by tracksClass
                           'all_labels_inside': False,
                           'labels_in_margin': False,
                           'fontstyle': 'normal'}
    NECESSARY_PROPERTIES = ['file']
    SYNONYMOUS_PROPERTIES = {'display': DISPLAY_BED_SYNONYMOUS}
    POSSIBLE_PROPERTIES = {'orientation': [None, 'inverted'],
                           'style': ['flybase', 'UCSC', 'tssarrow'],
<<<<<<< HEAD
                           'display': DISPLAY_BED_VALID,
                           'fontstyle': ['normal', 'italic', 'oblique']}
    BOOLEAN_PROPERTIES = ['labels', 'merge_transcripts', 'global_max_row',
=======
                           'display': DISPLAY_BED_VALID}
    BOOLEAN_PROPERTIES = ['labels', 'merge_transcripts',
                          'merge_overlapping_exons', 'global_max_row',
>>>>>>> b8741316
                          'arrowhead_included', 'all_labels_inside',
                          'labels_in_margin']
    STRING_PROPERTIES = ['prefered_name', 'file', 'file_type',
                         'overlay_previous', 'orientation',
                         'title', 'style', 'color', 'border_color',
                         'color_utr', 'display', 'fontstyle',
                         'color_backbone']
    FLOAT_PROPERTIES = {'fontsize': [0, np.inf],
                        'line_width': [0, np.inf],
                        'height': [0, np.inf],
                        'height_utr': [0, 1]}
    INTEGER_PROPERTIES = {'gene_rows': [0, np.inf],
                          'max_labels': [0, np.inf],
                          'arrow_interval': [1, np.inf],
                          'arrow_length': [0, np.inf]}

    def set_properties_defaults(self):
        super(BedTrack, self).set_properties_defaults()
        self.fp = font_manager.FontProperties(size=self.properties['fontsize'])
        self.colormap = None
        # check if the color given is a color map
        # Contrary to bed it cannot be a colormap
        self.process_color('color', colormap_possible=False,
                           bed_rgb_possible=False,
                           default_value_is_colormap=False)

        # check if border_color and color_utr and color_backbone are colors
        # if they are part of self.properties
        # (for example, TADsTracks do not have color_utr nor color_backbone)
        for param in [p for p in ['border_color', 'color_utr', 'color_backbone']
                      if p in self.properties]:
            self.process_color(param, bed_rgb_possible=False)

        # to set the distance between rows
        self.row_scale = 2.3

    def get_bed_handler(self, plot_regions=None):
        if not self.properties['global_max_row']:
            # I do the intersection:
            file_to_open = temp_file_from_intersect(self.properties['file'],
                                                    plot_regions, AROUND_REGION)
        else:
            file_to_open = self.properties['file']

        bed_file_h = ReadGtf(file_to_open,
                             self.properties['prefered_name'],
                             self.properties['merge_transcripts'],
                             self.properties['merge_overlapping_exons'])
        total_length = bed_file_h.length
        return(bed_file_h, total_length)<|MERGE_RESOLUTION|>--- conflicted
+++ resolved
@@ -124,15 +124,10 @@
     SYNONYMOUS_PROPERTIES = {'display': DISPLAY_BED_SYNONYMOUS}
     POSSIBLE_PROPERTIES = {'orientation': [None, 'inverted'],
                            'style': ['flybase', 'UCSC', 'tssarrow'],
-<<<<<<< HEAD
                            'display': DISPLAY_BED_VALID,
                            'fontstyle': ['normal', 'italic', 'oblique']}
-    BOOLEAN_PROPERTIES = ['labels', 'merge_transcripts', 'global_max_row',
-=======
-                           'display': DISPLAY_BED_VALID}
     BOOLEAN_PROPERTIES = ['labels', 'merge_transcripts',
                           'merge_overlapping_exons', 'global_max_row',
->>>>>>> b8741316
                           'arrowhead_included', 'all_labels_inside',
                           'labels_in_margin']
     STRING_PROPERTIES = ['prefered_name', 'file', 'file_type',
