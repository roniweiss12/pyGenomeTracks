from hicmatrix import HiCMatrix
import hicmatrix.utilities
import scipy.sparse
from matplotlib import cm
from matplotlib import colors
import numpy as np
from . GenomeTrack import GenomeTrack
from .. utilities import change_chrom_names
import logging
import itertools
import copy

DEFAULT_MATRIX_COLORMAP = 'RdYlBu_r'
logging.basicConfig(level=logging.DEBUG)
log = logging.getLogger(__name__)


class HiCMatrixTrack(GenomeTrack):
    SUPPORTED_ENDINGS = ['.h5', '.cool', '.mcool']
    TRACK_TYPE = 'hic_matrix'
    OPTIONS_TXT = f"""
# The different options for color maps can be found here:
# https://matplotlib.org/users/colormaps.html
# the default color map is RdYlBu_r (_r) stands for reverse
# If you want your own colormap you can put the values of the color you want
# For example, colormap = ['blue', 'yellow', 'red']
# or colormap = ['white', (1, 0.88, .66), (1, 0.74, 0.25), (1, 0.5, 0), (1, 0.19, 0), (0.74, 0, 0), (0.35, 0, 0)]
#colormap = RdYlBu_r
# depth is the maximum distance that should be plotted.
# If it is more than 125% of the plotted region, it will
# be adjsted to this maximum value.
depth = 100000
# height of track (in cm) can be given.
# Otherwise, the height is computed such that the proportions of the
# hic matrix are kept (e.g. the image does not appear shrink or extended)
# height = 10
# min_value and max_value refer to the contacts in the matrix.
#min_value =2.8
#max_value = 3.0
# the matrix can be transformed using the log1p (or log or -log, but zeros could be problematic)
transform = log1p
# show masked bins plots as white lines
# those bins that were not used during the correction
# the default is to extend neighboring bins to
# obtain an aesthetically pleasant output
show_masked_bins = false
# optional if the values in the matrix need to be scaled the
# following parameter can be used. This is useful to plot multiple hic-matrices on the same scale
# scale_factor = 1
# You can choose to keep the matrix as not rasterized
# (only used if you use pdf or svg output format) by using:
# rasterize = false
file_type = {TRACK_TYPE}
    """
    DEFAULTS_PROPERTIES = {'region': None,  # Cannot be set manually but is set by tracksClass
                           'depth': 100000,
                           'orientation': None,
                           'show_masked_bins': False,
                           'scale_factor': 1,
                           'transform': 'no',
                           'max_value': None,
                           'min_value': None,
                           'rasterize': True,
                           'colormap': DEFAULT_MATRIX_COLORMAP}
    NECESSARY_PROPERTIES = ['file']
    SYNONYMOUS_PROPERTIES = {'max_value': {'auto': None},
                             'min_value': {'auto': None}}
    POSSIBLE_PROPERTIES = {'orientation': [None, 'inverted'],
                           'transform': ['no', 'log', 'log1p', '-log']}
    BOOLEAN_PROPERTIES = ['show_masked_bins', 'rasterize']
    STRING_PROPERTIES = ['file', 'file_type', 'overlay_previous',
                         'orientation', 'transform',
                         'title', 'colormap']
    FLOAT_PROPERTIES = {'max_value': [- np.inf, np.inf],
                        'min_value': [- np.inf, np.inf],
                        'scale_factor': [- np.inf, np.inf],
                        'height': [0, np.inf]}
    INTEGER_PROPERTIES = {'depth': [1, np.inf]}
    # The colormap can only be a colormap

    def __init__(self, *args, **kwargs):
        super(HiCMatrixTrack, self).__init__(*args, **kwargs)
        log.debug(f'FILE {self.properties}')

    def set_properties_defaults(self):
        super(HiCMatrixTrack, self).set_properties_defaults()
        # Put default img to None for y axis
        self.img = None
        region = None
        if self.properties['region'] is not None:
            # We need to restrict it to a single region because
            # HiCMatrix does not accept more
            # We check if everything is on a single chrom:
            if len(set([r[0] for r in self.properties['region']])) == 1:
                chrom = self.properties['region'][0][0]
                start = min([r[1] for r in self.properties['region']])
                end = max([r[2] for r in self.properties['region']])
                # I extend of depth to avoid triangle effect in the plot
                start = max(0, start - self.properties['depth'])
                end += self.properties['depth']
                region = [f"{chrom}:{start}-{end}"]
        # Cooler and thus HiCMatrix with cool file will raise an error if:
        # - the file is a cool file and:
        #    - the region goes over the chromosome size
        #   or
        #   - the chromosome is not part of the matrix

        # We need to change the log level because we don't want
        # the user to see all the errors raised during the try except
        logging.getLogger('hicmatrix').setLevel(logging.CRITICAL)
        try:
            self.hic_ma = HiCMatrix.hiCMatrix(self.properties['file'],
                                              pChrnameList=region)
        except ValueError as ve:
            if region is not None:
                if "Unknown sequence label" in str(ve):
                    rs = region[0].split(':')
                    chrom_region = rs[0]
                    chrom_region_before = chrom_region
                    chrom_region = change_chrom_names(chrom_region)
                    region = [f"{chrom_region}:{rs[1]}"]
                    try:
                        self.hic_ma = HiCMatrix.hiCMatrix(self.properties['file'],
                                                          pChrnameList=region)
                    except ValueError as ve2:
                        if "Unknown sequence label" in str(ve2):
                            self.log.warning("*Warning*\nNeither " + chrom_region_before
                                             + " nor " + chrom_region + " exists as a "
                                             "chromosome name on the matrix. "
                                             "This will generate an empty track!!\n")
                            self.hic_ma = HiCMatrix.hiCMatrix()
                            self.hic_ma.matrix = scipy.sparse.csr_matrix((0, 0))
                        elif "Genomic region out of bounds" in str(ve2):
                            region = [chrom_region]
                            self.hic_ma = HiCMatrix.hiCMatrix(self.properties['file'],
                                                              pChrnameList=region)
                        else:
                            raise ve2
                elif "Genomic region out of bounds" in str(ve):
                    region = [region[0].split(':')[0]]
                    self.hic_ma = HiCMatrix.hiCMatrix(self.properties['file'],
                                                      pChrnameList=region)
                else:
                    raise ve
            else:
                raise ve
        # We put back the log to warning
        logging.getLogger('hicmatrix').setLevel(logging.WARNING)

        if len(self.hic_ma.matrix.data) == 0:
            if region is None:
                # This is not due to a restriction of the matrix
                raise Exception(f"Matrix {self.properties['file']} is empty")
            else:
                return
        # We need to get the size before masking bins because
        # HiCMatrix>=v13 give smaller chromosome_sizes after:
        self.chrom_sizes = self.hic_ma.get_chromosome_sizes()
        if self.properties['show_masked_bins']:
            pass
        else:
            self.hic_ma.maskBins(self.hic_ma.nan_bins)

        # check that the matrix can be log transformed
        if self.properties['transform'] != 'no':
            if self.properties['transform'] == 'log1p':
                if self.hic_ma.matrix.data.min() + 1 <= 0:
                    raise Exception("\n*ERROR*\nMatrix contains values below - 1.\n"
                                    "log1p transformation can not be applied to \n"
                                    f"values in matrix: {self.properties['file']}")

            elif self.properties['transform'] in ['-log', 'log']:
                if self.hic_ma.matrix.data.min() < 0:
                    # For values not filled or equal to zero there will be a
                    # mask, they will be replaced by the minimum value after 0.
                    raise Exception("\n*ERROR*\nMatrix contains negative values.\n"
                                    "log transformation can not be applied to \n"
                                    f"values in matrix: {self.properties['file']}")

        new_intervals = hicmatrix.utilities.enlarge_bins(self.hic_ma.cut_intervals)
        self.hic_ma.interval_trees, self.hic_ma.chrBinBoundaries = \
            self.hic_ma.intervalListToIntervalTree(new_intervals)

        self.hic_ma.cut_intervals = new_intervals
        binsize = self.hic_ma.getBinSize()

        max_depth_in_bins = int(self.properties['depth'] / binsize)
        # If the depth is smaller than the binsize. It will display an empty plot
        if max_depth_in_bins < 1:
            self.log.warning(f"*Warning*\nThe depth({self.properties['depth']})"
                             f" is smaller than binsize({binsize})"
                             "This will generate an empty track!!\n")
            self.hic_ma.matrix = scipy.sparse.csr_matrix((0, 0))
            return

        # work only with the lower matrix
        # and remove all pixels that are beyond
        # 2 * max_depth_in_bis which are not required
        # (this is done by subtracting a second sparse matrix
        # that contains only the lower matrix that wants to be removed.
        limit = 2 * max_depth_in_bins
        self.hic_ma.matrix = scipy.sparse.triu(self.hic_ma.matrix, k=0, format='csr') - \
            scipy.sparse.triu(self.hic_ma.matrix, k=limit, format='csr')
        self.hic_ma.matrix.eliminate_zeros()

        # fill the main diagonal, otherwise it looks
        # not so good. The main diagonal is filled
        # with an array containing the max value found
        # in the matrix
        if sum(self.hic_ma.matrix.diagonal()) == 0:
            self.log.info("Filling main diagonal with max value because it empty and looks bad...\n")
            max_value = self.hic_ma.matrix.data.max()
            main_diagonal = scipy.sparse.dia_matrix(([max_value] * self.hic_ma.matrix.shape[0], [0]),
                                                    shape=self.hic_ma.matrix.shape)
            self.hic_ma.matrix = self.hic_ma.matrix + main_diagonal

        self.process_color('colormap', colormap_possible=True,
                           colormap_only=True, default_value_is_colormap=True)

        self.cmap = copy.copy(cm.get_cmap(self.properties['colormap']))
        self.cmap.set_bad('black')

    def plot(self, ax, chrom_region, region_start, region_end):
        if len(self.hic_ma.matrix.data) == 0:
            self.log.warning("*Warning*\nThere is no data for the region "
                             "considered on the matrix. "
                             "This will generate an empty track!!\n")
            self.img = None
            return

        log.debug(f'chrom_region {chrom_region}, region_start {region_start}, region_end {region_end}')
        if chrom_region not in self.chrom_sizes:
            chrom_region_before = chrom_region
            chrom_region = change_chrom_names(chrom_region)
            if chrom_region not in self.chrom_sizes:
                self.log.warning("*Warning*\nNeither " + chrom_region_before
                                 + " nor " + chrom_region + " exists as a "
                                 "chromosome name on the matrix. "
                                 "This will generate an empty track!!\n")
                self.img = None
                return
<<<<<<< HEAD
=======

        chrom_region = self.check_chrom_str_bytes(self.chrom_sizes, chrom_region)
        if region_start > self.chrom_sizes[chrom_region]:
            self.log.warning("*Warning*\nThe region to plot starts beyond the"
                             " chromosome size. This will generate an empty track.\n"
                             f"{chrom_region} size: {self.chrom_sizes[chrom_region]}"
                             f". Region to plot {region_start}-{region_end}\n")
            self.img = None
            return

>>>>>>> 2988db5f
        if region_end > self.chrom_sizes[chrom_region]:
            self.log.warning("*Warning*\nThe region to plot extends beyond the"
                             " chromosome size. Please check.\n"
                             f"{chrom_region} size: {self.chrom_sizes[chrom_region]}"
                             f". Region to plot {region_start}-{region_end}\n")

        # A chromosome may disappear if it was full of Nan and nan bins were masked:
        if chrom_region not in self.hic_ma.get_chromosome_sizes():
            self.log.warning("*Warning*\nThere is no data for the region "
                             "considered on the matrix. "
                             "This will generate an empty track!!\n")
            self.img = None
            return

        # expand region to plus depth on both sides
        # to avoid a 45 degree 'cut' on the edges

        # get bin id of start and end of region in given chromosome
        chr_start_id, chr_end_id = self.hic_ma.getChrBinRange(chrom_region)
        chr_start = self.hic_ma.cut_intervals[chr_start_id][1]
        chr_end = self.hic_ma.cut_intervals[chr_end_id - 1][2]
        start_bp = max(chr_start, region_start - self.properties['depth'])
        end_bp = min(chr_end, region_end + self.properties['depth'])

        idx, start_pos = list(zip(*[(idx, x[1]) for idx, x in
                                    enumerate(self.hic_ma.cut_intervals)
                                    if x[0] == chrom_region and x[1] >= start_bp and x[2] <= end_bp]))
        # select only relevant matrix part
        matrix = self.hic_ma.matrix[idx, :][:, idx]
        # update the start_pos to add the last end:
        start_pos = tuple(list(start_pos) + [self.hic_ma.cut_intervals[idx[-1]][2]])
        # limit the 'depth' based on the length of the region being viewed

        region_len = region_end - region_start
        depth = min(self.properties['depth'], int(region_len * 1.25))
        # Need to be sure that you keep at least one bin even if the depth is
        # smaller than the binsize
        depth_in_bins = max(1, int(1.5 * region_len / self.hic_ma.getBinSize()))

        if depth < self.properties['depth']:
            log.warning(f"The depth was set to {self.properties['depth']} which is more than 125%"
                        " of the region plotted. The depth will be set "
                        f"to {depth}.\n")
            # remove from matrix all data points that are not visible.
            matrix = matrix - scipy.sparse.triu(matrix, k=depth_in_bins, format='csr')
        # Using todense will replace all nan values by 0.
        matrix = np.asarray(matrix.todense().astype(float))

        matrix = matrix * self.properties['scale_factor']

        if self.properties['transform'] == 'log1p':
            matrix += 1

        elif self.properties['transform'] in ['-log', 'log']:
            # We first replace 0 values by minimum values after 0
            mask = matrix == 0
            try:
                matrix[mask] = matrix[mask == False].min()
                matrix = np.log(matrix)
            except ValueError:
                self.log.info('All values are 0, no log applied.')
            else:
                if self.properties['transform'] == '-log':
                    matrix = - matrix

        if self.properties['max_value'] is not None:
            vmax = self.properties['max_value']

        else:
            # try to use a 'aesthetically pleasant' max value
            try:
                vmax = np.percentile(matrix.diagonal(1), 80)
            except Exception:
                vmax = None

        if self.properties['min_value'] is not None:
            vmin = self.properties['min_value']
        else:
            if depth_in_bins > matrix.shape[0]:
                # Make sure you keep one bin
                depth_in_bins = max(1, matrix.shape[0] - 5)

            # if the region length is large with respect to the chromosome length, the diagonal may have
            # very few values or none. Thus, the following lines reduce the number of bins until the
            # diagonal is at least length 5 but make sure you have at least one value:
            num_bins_from_diagonal = max(1, int(region_len / self.hic_ma.getBinSize()))
            for num_bins in range(0, num_bins_from_diagonal)[::-1]:
                distant_diagonal_values = matrix.diagonal(num_bins)
                if len(distant_diagonal_values) > 5:
                    break

            vmin = np.median(distant_diagonal_values)

        self.log.info("setting min, max values for track "
                      f"{self.properties['section_name']} to: "
                      f"{vmin}, {vmax}\n")

        if self.properties['transform'] == 'log1p':
            self.norm = colors.LogNorm(vmin=vmin, vmax=vmax)
        else:
            self.norm = colors.Normalize(vmin=vmin, vmax=vmax)

        self.img = self.pcolormesh_45deg(ax, matrix, start_pos)
        if self.properties['rasterize']:
            self.img.set_rasterized(True)
        if self.properties['orientation'] == 'inverted':
            ax.set_ylim(depth, 0)
        else:
            ax.set_ylim(0, depth)

    def plot_y_axis(self, cbar_ax, plot_ax):
        if self.img is None:
            return

        GenomeTrack.plot_custom_cobar(self, cbar_ax)

    def pcolormesh_45deg(self, ax, matrix_c, start_pos_vector):
        """
        Turns the matrix 45 degrees and adjusts the
        bins to match the actual start end positions.
        """
        # code for rotating the image 45 degrees
        n = matrix_c.shape[0]
        # create rotation/scaling matrix
        t = np.array([[1, 0.5], [-1, 0.5]])
        # create coordinate matrix and transform it
        matrix_a = np.dot(np.array([(i[1], i[0])
                                    for i in itertools.product(start_pos_vector[::-1],
                                                               start_pos_vector)]), t)
        # this is to convert the indices into bp ranges
        x = matrix_a[:, 1].reshape(n + 1, n + 1)
        y = matrix_a[:, 0].reshape(n + 1, n + 1)
        # plot
        im = ax.pcolormesh(x, y, np.flipud(matrix_c),
                           cmap=self.cmap, norm=self.norm)
        return im<|MERGE_RESOLUTION|>--- conflicted
+++ resolved
@@ -239,10 +239,7 @@
                                  "This will generate an empty track!!\n")
                 self.img = None
                 return
-<<<<<<< HEAD
-=======
-
-        chrom_region = self.check_chrom_str_bytes(self.chrom_sizes, chrom_region)
+
         if region_start > self.chrom_sizes[chrom_region]:
             self.log.warning("*Warning*\nThe region to plot starts beyond the"
                              " chromosome size. This will generate an empty track.\n"
@@ -251,7 +248,6 @@
             self.img = None
             return
 
->>>>>>> 2988db5f
         if region_end > self.chrom_sizes[chrom_region]:
             self.log.warning("*Warning*\nThe region to plot extends beyond the"
                              " chromosome size. Please check.\n"
