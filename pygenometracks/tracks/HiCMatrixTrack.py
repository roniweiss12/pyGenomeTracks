--- conflicted
+++ resolved
@@ -96,11 +96,7 @@
         if len(self.hic_ma.matrix.data) == 0:
             self.log.error("Matrix {} is empty".format(self.properties['file']))
             exit(1)
-<<<<<<< HEAD
         if self.properties['show_masked_bins']:
-=======
-        if self.properties.get('show_masked_bins', False):
->>>>>>> 782af145
             pass
         else:
             self.hic_ma.maskBins(self.hic_ma.nan_bins)
@@ -218,11 +214,6 @@
             # remove from matrix all data points that are not visible.
             matrix = matrix - scipy.sparse.triu(matrix, k=depth_in_bins, format='csr')
         matrix = np.asarray(matrix.todense().astype(float))
-<<<<<<< HEAD
-=======
-        if 'scale-factor' in self.properties:
-            matrix = matrix * self.properties['scale_factor']
->>>>>>> 782af145
 
         matrix = matrix * self.properties['scale factor']
 
@@ -273,11 +264,7 @@
         self.log.info("setting min, max values for track {} to: {}, {}\n".
                       format(self.properties['section_name'], vmin, vmax))
         self.img = self.pcolormesh_45deg(ax, matrix, start_pos, vmax=vmax, vmin=vmin)
-<<<<<<< HEAD
         if self.properties['rasterize']:
-=======
-        if self.properties.get('rasterize', True):
->>>>>>> 782af145
             self.img.set_rasterized(True)
         if self.properties['orientation'] == 'inverted':
             ax.set_ylim(depth, 0)
