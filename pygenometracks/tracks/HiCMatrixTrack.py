from hicmatrix import HiCMatrix
import hicmatrix.utilities
import scipy.sparse
from matplotlib import cm
from matplotlib import colors
import matplotlib.pyplot as plt
import numpy as np

from . GenomeTrack import GenomeTrack

DEFAULT_MATRIX_COLORMAP = 'RdYlBu_r'
import logging
logging.basicConfig(level=logging.DEBUG)
log = logging.getLogger(__name__)


class HiCMatrixTrack(GenomeTrack):
    SUPPORTED_ENDINGS = ['.h5', '.cool', '.mcool']
    TRACK_TYPE = 'hic_matrix'
    OPTIONS_TXT = """
title =
# The different options for color maps can be found here: https://matplotlib.org/users/colormaps.html
# the default color map is RdYlBu_r (_r) stands for reverse
# If you want your own colormap you can put the values of the color you want
# For example, colormap = ['blue', 'yellow', 'red']
# or colormap = ['white', (1, 0.88, 2./3), (1, 0.74, 0.25), (1, 0.5, 0), (1, 0.19, 0), (0.74, 0, 0), (0.35, 0, 0)]
#colormap = RdYlBu_r
# depth is the maximum distance that should be plotted.
# If it is more than 125% of the plotted region, it will
# be adjsted to this maximum value.
depth = 100000
# height of track (in cm) can be given. Otherwise, the height is computed such that the proportions of the
# hic matrix are kept (e.g. the image does not appear shrink or extended)
# height = 10
# min_value and max_value refer to the contacts in the matrix.
#min_value =2.8
#max_value = 3.0
# the matrix can be transformed using the log1 (or log, but zeros could be problematic)
transform = log1p
# show masked bins plots as white lines
# those bins that were not used during the correction
# the default is to extend neighboring bins to
# obtain an aesthetically pleasant output
show_masked_bins = no
# if you want to plot the track upside-down:
# orientation = inverted
# optional if the values in the matrix need to be scaled the
# following parameter can be used. This is useful to plot multiple hic-matrices on the same scale
# scale factor = 1
# You can choose to keep the matrix as not rasterized
# (only used if you use pdf or svg output format) by using:
# rasterize = no
file_type = {}
    """.format(TRACK_TYPE)

    def __init__(self, *args, **kwargs):
        super(HiCMatrixTrack, self).__init__(*args, **kwargs)

        log.debug('FILE {}'.format(self.properties))
        # log.debug('pRegion {}'.format(pRegion))
        region = None
        if self.properties['region'] is not None:
            if self.properties['region'][2] == 1e15:
                region = [str(self.properties['region'][0])]
            elif len(self.properties['region']) == 3:
                start = int(self.properties['region'][1]) - int(self.properties['depth'])
                if start < 0:
                    start = 0
                end = int(self.properties['region'][2]) + int(self.properties['depth'])

                region = [str(self.properties['region'][0]) + ':' + str(start) + '-' + str(end)]
        # try to open with end region + depth to avoid triangle effect in the plot
        # if it fails open it with given end region.
        try:
            self.hic_ma = HiCMatrix.hiCMatrix(self.properties['file'], pChrnameList=region)
        except Exception:
            region = [str(self.properties['region'][0]) + ':' + str(start) + '-' + str(self.properties['region'][2])]
            self.hic_ma = HiCMatrix.hiCMatrix(self.properties['file'], pChrnameList=region)

        if len(self.hic_ma.matrix.data) == 0:
            self.log.error("Matrix {} is empty".format(self.properties['file']))
            exit(1)
        if 'show_masked_bins' in self.properties and self.properties['show_masked_bins'] == 'yes':
            pass
        else:
            self.hic_ma.maskBins(self.hic_ma.nan_bins)

        # check that the matrix can be log transformed
        if 'transform' in self.properties:
            if self.properties['transform'] == 'log1p':
                if self.hic_ma.matrix.data.min() + 1 < 0:
                    self.log.error("\n*ERROR*\nMatrix contains negative values.\n"
                                   "log1p transformation can not be applied to \n"
                                   "values in matrix: {}".format(self.properties['file']))
                    exit(1)

            elif self.properties['transform'] == '-log':
                if self.hic_ma.matrix.data.min() < 0:
                    self.log.error("\n*ERROR*\nMatrix contains negative values.\n"
                                   "log(-1 * <values>) transformation can not be applied to \n"
                                   "values in matrix: {}".format(self.properties['file']))
                    exit(1)

            elif self.properties['transform'] == 'log':
                if self.hic_ma.matrix.data.min() < 0:
                    self.log.error("\n*ERROR*\nMatrix contains negative values.\n"
                                   "log transformation can not be applied to \n"
                                   "values in matrix: {}".format(self.properties['file']))
                    exit(1)

        new_intervals = hicmatrix.utilities.enlarge_bins(self.hic_ma.cut_intervals)
        self.hic_ma.interval_trees, self.hic_ma.chrBinBoundaries = \
            self.hic_ma.intervalListToIntervalTree(new_intervals)

        self.hic_ma.cut_intervals = new_intervals
        binsize = self.hic_ma.getBinSize()
        max_depth_in_bins = int(self.properties['depth'] / binsize)

        # work only with the lower matrix
        # and remove all pixels that are beyond
        # 2 * max_depth_in_bis which are not required
        # (this is done by subtracting a second sparse matrix
        # that contains only the lower matrix that wants to be removed.
        limit = 2 * max_depth_in_bins
        self.hic_ma.matrix = scipy.sparse.triu(self.hic_ma.matrix, k=0, format='csr') - \
            scipy.sparse.triu(self.hic_ma.matrix, k=limit, format='csr')
        self.hic_ma.matrix.eliminate_zeros()

        # fill the main diagonal, otherwise it looks
        # not so good. The main diagonal is filled
        # with an array containing the max value found
        # in the matrix
        if sum(self.hic_ma.matrix.diagonal()) == 0:
            self.log.info("Filling main diagonal with max value because it empty and looks bad...\n")
            max_value = self.hic_ma.matrix.data.max()
            main_diagonal = scipy.sparse.dia_matrix(([max_value] * self.hic_ma.matrix.shape[0], [0]),
                                                    shape=self.hic_ma.matrix.shape)
            self.hic_ma.matrix = self.hic_ma.matrix + main_diagonal

        self.plot_inverted = False
        if 'orientation' in self.properties and self.properties['orientation'] == 'inverted':
            self.plot_inverted = True

        self.norm = None

        self.properties['colormap'] = self.process_colormap()

        self.cmap = cm.get_cmap(self.properties['colormap'])
        self.cmap.set_bad('white')

        self.cmap.set_bad('black')

    def plot(self, ax, chrom_region, region_start, region_end):

        log.debug('chrom_region {}, region_start {}, region_end {}'.format(chrom_region, region_start, region_end))
        chrom_sizes = self.hic_ma.get_chromosome_sizes()
        if chrom_region not in chrom_sizes:
            chrom_region_before = chrom_region
            chrom_region = self.change_chrom_names(chrom_region)
            if chrom_region not in chrom_sizes:
<<<<<<< HEAD
                self.log.warning("*Warning*\nNeither " + chrom_region_before +
                                 " nor " + chrom_region + " exits as a "
=======
                self.log.warning("*Warning*\nNeither " + chrom_region_before
                                 + " nor " + chrom_region + " exits as a "
>>>>>>> 5504d084
                                 "chromosome name on the matrix. "
                                 "This will generate an empty track!!\n")
                return

        chrom_region = self.check_chrom_str_bytes(chrom_sizes, chrom_region)
        if region_end > chrom_sizes[chrom_region]:
            self.log.error("*Error*\nThe region to plot extends beyond the chromosome size. Please check.\n")
            self.log.error("{} size: {}. Region to plot {}-{}\n".format(chrom_region, chrom_sizes[chrom_region],
                                                                        region_start, region_end))

        # if self.properties['file'].endswith('.cool'):
        #     # load now the region to be plotted
        #     pass

        # expand region to plus depth on both sides
        # to avoid a 45 degree 'cut' on the edges

        # get bin id of start and end of region in given chromosome
        chr_start_id, chr_end_id = self.hic_ma.getChrBinRange(chrom_region)
        chr_start = self.hic_ma.cut_intervals[chr_start_id][1]
        chr_end = self.hic_ma.cut_intervals[chr_end_id - 1][1]
        start_bp = max(chr_start, region_start - self.properties['depth'])
        end_bp = min(chr_end, region_end + self.properties['depth'])

        idx, start_pos = list(zip(*[(idx, x[1]) for idx, x in
                                    enumerate(self.hic_ma.cut_intervals)
                                    if x[0] == chrom_region and x[1] >= start_bp and x[2] <= end_bp]))

        idx = idx[0:-1]
        # select only relevant matrix part
        matrix = self.hic_ma.matrix[idx, :][:, idx]
        # limit the 'depth' based on the length of the region being viewed

        region_len = region_end - region_start
        depth = min(self.properties['depth'], int(region_len * 1.25))
        depth_in_bins = int(1.5 * region_len / self.hic_ma.getBinSize())

        if depth < self.properties['depth']:
            log.warning("The depth was set to {} which is more than 125%"
                        " of the region plotted. The depth will be set "
                        "to {}".format(self.properties['depth'], depth))
            # remove from matrix all data points that are not visible.
            matrix = matrix - scipy.sparse.triu(matrix, k=depth_in_bins, format='csr')
        matrix = np.asarray(matrix.todense().astype(float))
        if 'scale factor' in self.properties:
            matrix = matrix * self.properties['scale factor']

        if 'transform' in self.properties:
            if self.properties['transform'] == 'log1p':
                matrix += 1
                self.norm = colors.LogNorm()

            elif self.properties['transform'] == '-log':
                mask = matrix == 0
                try:
                    matrix[mask] = matrix[mask == False].min()
                    matrix = -1 * np.log(matrix)
                except ValueError:
                    self.log.info('All values are 0, no log applied.')

            elif self.properties['transform'] == 'log':
                mask = matrix == 0
                try:
                    matrix[mask] = matrix[mask == False].min()
                    matrix = np.log(matrix)
                except ValueError:
                    self.log.info('All values are 0, no log applied.')

        if 'max_value' in self.properties and self.properties['max_value'] != 'auto':
            vmax = self.properties['max_value']

        else:
            # try to use a 'aesthetically pleasant' max value
            vmax = np.percentile(matrix.diagonal(1), 80)

        if 'min_value' in self.properties and self.properties['min_value'] != 'auto':
            vmin = self.properties['min_value']
        else:
            if depth_in_bins > matrix.shape[0]:
                depth_in_bins = matrix.shape[0] - 5

            # if the region length is large with respect to the chromosome length, the diagonal may have
            # very few values or none. Thus, the following lines reduce the number of bins until the
            # diagonal is at least length 5
            num_bins_from_diagonal = int(region_len / self.hic_ma.getBinSize())
            for num_bins in range(0, num_bins_from_diagonal)[::-1]:
                distant_diagonal_values = matrix.diagonal(num_bins)
                if len(distant_diagonal_values) > 5:
                    break

            vmin = np.median(distant_diagonal_values)

        self.log.info("setting min, max values for track {} to: {}, {}\n".
                      format(self.properties['section_name'], vmin, vmax))
        self.img = self.pcolormesh_45deg(ax, matrix, start_pos, vmax=vmax, vmin=vmin)
        if self.properties.get('rasterize', False) != 'no':
            self.img.set_rasterized(True)
        if self.plot_inverted:
            ax.set_ylim(depth, 0)
        else:
            ax.set_ylim(0, depth)

    def plot_y_axis(self, cbar_ax, plot_ax):

        if 'transform' in self.properties and \
                self.properties['transform'] in ['log', 'log1p']:
            # get a useful log scale
            # that looks like [1, 2, 5, 10, 20, 50, 100, ... etc]

            # The following code is problematic with some versions of matplotlib.
            # Should be uncommented once the problem is clarified
            from matplotlib.ticker import LogFormatter
            formatter = LogFormatter(10, labelOnlyBase=False)
            aa = np.array([1, 2, 5])
            tick_values = np.concatenate([aa * 10 ** x for x in range(10)])
            try:
                cobar = plt.colorbar(self.img, ticks=tick_values, format=formatter, ax=cbar_ax, fraction=0.95)
            except AttributeError:
                return
        else:
            try:
                cobar = plt.colorbar(self.img, ax=cbar_ax, fraction=0.95)
            except AttributeError:
                return

        cobar.solids.set_edgecolor("face")
        cobar.ax.tick_params(labelsize='smaller')
        cobar.ax.yaxis.set_ticks_position('left')

        # adjust the labels of the colorbar
        ticks = cobar.ax.get_yticks()
        labels = cobar.ax.set_yticklabels(ticks.astype('float32'))
        (vmin, vmax) = cobar.mappable.get_clim()
        for idx in np.where(ticks == vmin)[0]:
            # if the label is at the start of the colobar
            # move it above avoid being cut or overlapping with other track
            labels[idx].set_verticalalignment('bottom')
        for idx in np.where(ticks == vmax)[0]:
            # if the label is at the end of the colobar
            # move it a bit inside to avoid overlapping
            # with other labels
            labels[idx].set_verticalalignment('top')

    def pcolormesh_45deg(self, ax, matrix_c, start_pos_vector, vmin=None, vmax=None):
        """
        Turns the matrix 45 degrees and adjusts the
        bins to match the actual start end positions.
        """
        import itertools
        # code for rotating the image 45 degrees
        n = matrix_c.shape[0]
        # create rotation/scaling matrix
        t = np.array([[1, 0.5], [-1, 0.5]])
        # create coordinate matrix and transform it
        matrix_a = np.dot(np.array([(i[1], i[0])
                                    for i in itertools.product(start_pos_vector[::-1],
                                                               start_pos_vector)]), t)
        # this is to convert the indices into bp ranges
        x = matrix_a[:, 1].reshape(n + 1, n + 1)
        y = matrix_a[:, 0].reshape(n + 1, n + 1)
        # plot
        im = ax.pcolormesh(x, y, np.flipud(matrix_c),
                           vmin=vmin, vmax=vmax, cmap=self.cmap, norm=self.norm)
        return im

    def process_colormap(self):
        if 'colormap' not in self.properties:
            return(DEFAULT_MATRIX_COLORMAP)
            # If someone what to use its own colormap,
            # he can specify the rgb values or color values:
            # For example:
            # colormap = ['white', (1, 0.88, 2./3), (1, 0.74, 0.25), (1, 0.5, 0), (1, 0.19, 0), (0.74, 0, 0), (0.35, 0, 0)]
        elif self.properties['colormap'][0] == '[':
            try:
                custom_colors = eval(self.properties['colormap'])
            except SyntaxError as err:
                self.log.warning("*WARNING* the list specified for colormap"
                                 " ({}) is not valid: "
                                 "{}.\nColormap has been set to "
                                 "{}".format(self.properties['colormap'],
                                             err,
                                             DEFAULT_MATRIX_COLORMAP))
                return(DEFAULT_MATRIX_COLORMAP)
            else:
                try:
                    return(colors.LinearSegmentedColormap.from_list(
                           'custom', custom_colors, N=100))
                except ValueError:
                    self.log.warning("*WARNING* the list specified for "
                                     "colormap ({}) cannot be evaluated."
                                     "\nColormap has been set to "
                                     "{}".format(self.properties['colormap'],
                                                 DEFAULT_MATRIX_COLORMAP))
                    return(DEFAULT_MATRIX_COLORMAP)
        else:
            if self.properties['colormap'] not in cm.datad:
                self.log.warning("*WARNING* colormap: '{}' for section {}"
                                 " is not valid. Colormap has "
                                 "been set to "
                                 "{}".format(self.properties['colormap'],
                                             self.properties['section_name'],
                                             DEFAULT_MATRIX_COLORMAP))
                return(DEFAULT_MATRIX_COLORMAP)
            else:
                return(self.properties['colormap'])<|MERGE_RESOLUTION|>--- conflicted
+++ resolved
@@ -158,13 +158,8 @@
             chrom_region_before = chrom_region
             chrom_region = self.change_chrom_names(chrom_region)
             if chrom_region not in chrom_sizes:
-<<<<<<< HEAD
-                self.log.warning("*Warning*\nNeither " + chrom_region_before +
-                                 " nor " + chrom_region + " exits as a "
-=======
                 self.log.warning("*Warning*\nNeither " + chrom_region_before
                                  + " nor " + chrom_region + " exits as a "
->>>>>>> 5504d084
                                  "chromosome name on the matrix. "
                                  "This will generate an empty track!!\n")
                 return
