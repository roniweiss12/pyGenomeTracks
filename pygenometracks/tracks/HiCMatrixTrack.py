--- conflicted
+++ resolved
@@ -226,11 +226,6 @@
             # remove from matrix all data points that are not visible.
             matrix = matrix - scipy.sparse.triu(matrix, k=depth_in_bins, format='csr')
         matrix = np.asarray(matrix.todense().astype(float))
-<<<<<<< HEAD
-        if 'scale-factor' in self.properties:
-            matrix = matrix * self.properties['scale_factor']
-=======
->>>>>>> d36fe169
 
         matrix = matrix * self.properties['scale_factor']
 
