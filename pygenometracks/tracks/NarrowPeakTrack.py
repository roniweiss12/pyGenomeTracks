--- conflicted
+++ resolved
@@ -81,11 +81,8 @@
 
     def set_properties_defaults(self):
         GenomeTrack.set_properties_defaults(self)
-<<<<<<< HEAD
-=======
         self.interval_tree, ymin, ymax = file_to_intervaltree(self.properties['file'])
         self.process_color('color')
->>>>>>> 4b12447e
 
     def peak_plot(self, start, end, height, center=None, width_adjust=1.5):
         # uses bezier curves to plot a shape that
