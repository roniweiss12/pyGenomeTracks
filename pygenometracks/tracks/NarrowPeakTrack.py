--- conflicted
+++ resolved
@@ -46,26 +46,9 @@
     SYNONYMOUS_PROPERTIES = {'max_value': {'auto': None}}
 
     def set_properties_defaults(self):
-<<<<<<< HEAD
         GenomeTrack.set_properties_defaults(self)
         self.interval_tree, ymin, ymax = file_to_intervaltree(self.properties['file'])
-        self.properties['width adjust'] = float(self.properties['width adjust'])
-=======
-        if 'color' not in self.properties:
-            self.properties['color'] = '#FF000080'  # red, alpha=0.55
-        if 'show_data_range' not in self.properties:
-            self.properties['show_data_range'] = True
-        if 'show_labels' not in self.properties:
-            self.properties['show_labels'] = True
-        if 'use_summit' not in self.properties:
-            self.properties['use_summit'] = True
-        if 'width_adjust' not in self.properties:
-            self.properties['width_adjust'] = 1.5
-        else:
-            self.properties['width_adjust'] = float(self.properties['width_adjust'])
-        if 'type' not in self.properties:
-            self.properties['type'] = 'peak'
->>>>>>> 782af145
+        self.properties['width_adjust'] = float(self.properties['width_adjust'])
 
     def peak_plot(self, start, end, height, center=None, width_adjust=1.5):
         # uses bezier curves to plot a shape that
@@ -115,11 +98,7 @@
             q_value = float(q_value)
             summit = int(summit)
             start, end = pos_list[idx]
-<<<<<<< HEAD
-            if summit > 0 and self.properties['use summit']:
-=======
             if summit > 0 and self.properties['use_summit']:
->>>>>>> 782af145
                 summit = start + summit
             else:
                 summit = None
@@ -138,11 +117,7 @@
 
             x_pos = start + float(end - start) / 2
             y_pos = 0 - max_signal * 0.05
-<<<<<<< HEAD
-            if self.properties['show labels']:
-=======
             if self.properties['show_labels']:
->>>>>>> 782af145
                 ax.text(x_pos, y_pos, "{}\np-val:{:.1f}\nq-val:{:.1f}".format(name, p_value, q_value),
                         horizontalalignment='center', size='smaller', verticalalignment='top')
 
@@ -153,11 +128,7 @@
             self.properties['max_value'] = max_signal
 
         ymax = self.properties['max_value']
-<<<<<<< HEAD
-        if self.properties['show labels']:
-=======
         if self.properties['show_labels']:
->>>>>>> 782af145
             if self.properties['type'] == 'box':
                 ymin = ymax * -3
             else:
@@ -180,11 +151,7 @@
         Returns:
 
         """
-<<<<<<< HEAD
-        if not self.properties['show data range']:
-=======
-        if not self.properties.get('show_data_range', True):
->>>>>>> 782af145
+        if not self.properties['show_data_range']:
             return
 
         if self.properties['type'] == 'box':
