--- conflicted
+++ resolved
@@ -43,11 +43,8 @@
                            'use_summit': True,
                            'width_adjust': 1.5,
                            'type': 'peak',
-<<<<<<< HEAD
-                           'region': None}  # Cannot be set manually but is set by tracksClass
-=======
+                           'region': None,  # Cannot be set manually but is set by tracksClass
                            'line_width': 1}
->>>>>>> a424c38a
     NECESSARY_PROPERTIES = ['file']
     SYNONYMOUS_PROPERTIES = {'max_value': {'auto': None}}
     POSSIBLE_PROPERTIES = {'orientation': [None, 'inverted'],
@@ -70,10 +67,7 @@
 
     def set_properties_defaults(self):
         GenomeTrack.set_properties_defaults(self)
-<<<<<<< HEAD
-=======
         self.process_color('color')
->>>>>>> a424c38a
 
     def peak_plot(self, start, end, height, center=None, width_adjust=1.5):
         # uses bezier curves to plot a shape that
