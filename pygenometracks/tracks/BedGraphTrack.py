from . GenomeTrack import GenomeTrack
from .. utilities import file_to_intervaltree, plot_coverage
import numpy as np
import pyBigWig

DEFAULT_BEDGRAPH_COLOR = '#a6cee3'


class BedGraphTrack(GenomeTrack):
    SUPPORTED_ENDINGS = ['.bg', '.bg.gz', '.bg.bgz',
                         '.bedgraph', '.bedgraph.gz', '.bedgraph.bgz',
                         '.bedGraph', '.bedGraph.gz', '.bedGraph.bgz',
                         '.bdg', '.bdg.gz', '.bdg.bgz']
    TRACK_TYPE = 'bedgraph'
    OPTIONS_TXT = GenomeTrack.OPTIONS_TXT + """
color = green
# to convert missing data (NaNs) into zeros. Otherwise, missing data is not plotted.
nans_to_zeros = True
# for type, the options are: line, points, fill. Default is fill
# to add the preferred line width or point size use:
# type = line:lw where lw (linewidth) is float
# similarly points:ms sets the point size (markersize (ms) to the given float
# type = line:0.5
# type = points:0.5
# If you want to plot a 4C track where you want to link
# the non-missing data (NaNs) together and only use the
# middle of the region instead of the region itself:
# Default is no.
# use_middle = yes
# By default the bedgraph is plotted at the base pair
# Resolution. This can lead to very large pdf/svg files
# If plotting a large regions.
# If you want to decrase the size of your file.
# You can either rasterize the bedgraph profile by using:
# rasterize = yes
# Or use a summary method on a given number of bin:
# The possible summary methods are given by pyBigWig:
# mean/average/stdev/dev/max/min/cov/coverage/sum
# summary_method = mean
# number_of_bins = 700
file_type = {}
    """.format(TRACK_TYPE)

    def __init__(self, properties_dict):
        super(BedGraphTrack, self).__init__(properties_dict)

        self.tbx = None
        # try to load a tabix file is available
        if self.properties['file'].endswith(".bgz"):
            import pysam
            # from the tabix file is not possible to know the
            # global min and max
            try:
                self.tbx = pysam.TabixFile(self.properties['file'])
            except IOError:
                self.interval_tree, ymin, ymax = file_to_intervaltree(self.properties['file'])
        # load the file as an interval tree
        else:
            self.interval_tree, ymin, ymax = file_to_intervaltree(self.properties['file'])

        self.num_fields = None
        self.set_properties_defaults()

    def set_properties_defaults(self):

        if 'color' not in self.properties:
            self.properties['color'] = DEFAULT_BEDGRAPH_COLOR

        if 'alpha' not in self.properties:
            self.properties['alpha'] = 1

        if 'negative_color' not in self.properties:
            self.properties['negative_color'] = self.properties['color']

        if 'nans_to_zeros' not in self.properties:
            self.properties['nans_to_zeros'] = False

        self.plot_type = 'fill'
        self.size = None

        if 'type' in self.properties:
            if self.properties['type'].find(":") > 0:
                self.plot_type, size = self.properties['type'].split(":")
                try:
                    self.size = float(size)
                except ValueError:
                    exit("Invalid value: 'type = {}' in section: {}\n"
                         "A number was expected and found '{}'".format(self.properties['type'],
                                                                       self.properties['section_name'],
                                                                       size))
            else:
                self.plot_type = self.properties['type']

        if self.plot_type not in ['line', 'points', 'fill']:
            exit("Invalid: 'type = {}' in section: {}\n".format(self.properties['type'],
                                                                self.properties['section_name']))

        if 'max_value' not in self.properties or self.properties['max_value'] == 'auto':
            self.properties['max_value'] = None

        if 'min_value' not in self.properties or self.properties['min_value'] == 'auto':
            self.properties['min_value'] = None

    def _get_row_data(self, row):
        """
        Returns the chrom, start, end and fields from either a tabix or a
        interval tree.
        Args:
            row: if tabix, the row comes from self.tbx.fetch otherwise
            comes from sorted(interval_tree[chrom] ...

        Returns:
            start, end, fields where values is a list

        """
        if self.tbx is not None:
            fields = row.split("\t")
            values = fields[3:]
            start = int(fields[1])
            end = int(fields[2])

        else:
            values = row.data
            start = row.begin
            end = row.end

        # set the num_fields value
        # it is expected that the number of fields per row
        # is equal. This value is used for regions not covered
        # in the file and that should be represented as nans
        if self.num_fields is None:
            self.num_fields = len(values)
        return start, end, values

    def get_scores(self, chrom_region, start_region, end_region, return_nans=True):
        """
        Retrieves the score (or scores or whatever fields are in a bedgraph like file) and the positions
        for a given region.
        In case there is no item in the region. It returns [], []
        Args:
            chrom_region:
            start_region:
            end_region:
        Returns:
            tuple:
                scores_list, post_list
        """
        score_list = []
        pos_list = []
        if self.tbx is not None:
            if chrom_region not in self.tbx.contigs:
                chrom_region_before = chrom_region
                chrom_region = self.change_chrom_names(chrom_region)
                if chrom_region not in self.tbx.contigs:
                    self.log.warning("*Warning*\nNeither "
                                     + chrom_region_before + " nor "
                                     + chrom_region + " exits as a "
                                     "chromosome name inside the bedgraph "
                                     "file. This will generate an empty "
                                     "track!!\n")
                    return score_list, pos_list

            chrom_region = self.check_chrom_str_bytes(self.tbx.contigs,
                                                      chrom_region)
            iterator = self.tbx.fetch(chrom_region, start_region, end_region)

        else:
            if chrom_region not in list(self.interval_tree):
                chrom_region_before = chrom_region
                chrom_region = self.change_chrom_names(chrom_region)
                if chrom_region not in list(self.interval_tree):
                    self.log.warning("*Warning*\nNeither "
                                     + chrom_region_before + " nor "
                                     + chrom_region + " exits as a "
                                     "chromosome name inside the bedgraph "
                                     "file. This will generate an empty "
                                     "track!!\n")
                    return score_list, pos_list
            chrom_region = self.check_chrom_str_bytes(self.interval_tree, chrom_region)
            iterator = iter(sorted(self.interval_tree[chrom_region][start_region - 10000:end_region + 10000]))

        prev_end = start_region
        for row in iterator:
            start, end, values = self._get_row_data(row)
            # if the region is not consecutive with respect to the previous
            # nan values are added.
            if return_nans and prev_end < start:
                score_list.append(np.repeat(np.nan, self.num_fields))
                pos_list.append((prev_end, start))
            prev_end = end
            score_list.append(values)
            pos_list.append((start, end))

        return score_list, pos_list

    def plot(self, ax, chrom_region, start_region, end_region):
        score_list, pos_list = self.get_scores(chrom_region, start_region, end_region)
        if pos_list == []:
            return
        score_list = [float(x[0]) for x in score_list]

<<<<<<< HEAD
        if self.properties.get('use middle', False):
=======
        if self.properties.get('use_middle', False) == 'yes':
>>>>>>> 7a239af1
            x_values = np.asarray([(t[0] + t[1]) / 2
                                   for i, t in enumerate(pos_list)
                                   if not np.isnan(score_list[i])],
                                  dtype=np.float)
            score_list = np.asarray([x for x in score_list if not np.isnan(x)],
                                    dtype=np.float)
        elif 'summary_method' in self.properties:
            score_list, x_values = self.get_values_as_bigwig(score_list,
                                                             pos_list,
                                                             chrom_region,
                                                             start_region,
                                                             end_region)
        else:
            score_list, x_values = self.get_values_as_bdg(score_list,
                                                          pos_list)

        if 'extra' in self.properties and self.properties['extra'][0] == '4C':
            # draw a vertical line for each fragment region center
            ax.fill_between(pos_list, score_list, linewidth=0.1,
                            facecolor=self.properties['color'],
                            edgecolor='none', alpha=self.properties['alpha'])
            ax.vlines(pos_list, [0], score_list, color='olive', linewidth=0.5)
            ax.plot(pos_list, score_list, '-', color='slateblue', linewidth=0.7)
        else:
            plot_coverage(ax, x_values, score_list, self.plot_type, self.size,
                          self.properties['color'],
                          self.properties['negative_color'],
                          self.properties['alpha'])

        ymax = self.properties['max_value']
        ymin = self.properties['min_value']
        plot_ymin, plot_ymax = ax.get_ylim()
        if ymax is None:
            ymax = plot_ymax
        if ymin is None:
            ymin = plot_ymin

        if 'orientation' in self.properties and self.properties['orientation'] == 'inverted':
            ax.set_ylim(ymax, ymin)
        else:
            ax.set_ylim(ymin, ymax)

        if self.properties.get('rasterize', False):
            ax.set_rasterized(True)

    def get_values_as_bigwig(self, score_list, pos_list, chrom_region,
                             start_region, end_region):
        if self.properties['summary_method'] not in \
           ['mean', 'average', 'max', 'min', 'stdev',
           'dev', 'coverage', 'cov', 'sum']:
            self.log.warning("'summary_method' value: {}"
                             " for bedgraph file {} is not valid"
                             "Using default bedgraph plot.")
            return self.get_values_as_bdg(score_list, pos_list)
        num_bins = 700
        if 'number_of_bins' in self.properties:
            try:
                num_bins = int(self.properties['number_of_bins'])
            except TypeError:
                num_bins = 700
                self.log.warning("'number_of_bins' value: {} for bedgraph file {} "
                                 "is not valid. Using default value (700)".format(self.properties['number_of_bins'],
                                                                                  self.properties['file']))
        import tempfile
        import os
        id, temp_bigwig_file = tempfile.mkstemp(suffix='.bw')
        bw = pyBigWig.open(temp_bigwig_file, 'w')
        bw.addHeader([(chrom_region, pos_list[-1][1])])
        bw.addEntries(np.repeat(chrom_region, len(pos_list)),
                      [p[0] for p in pos_list],
                      ends=[p[1] for p in pos_list],
                      values=score_list)
        bw.close()
        bw = pyBigWig.open(temp_bigwig_file)
        scores_per_bin = np.array(bw.stats(chrom_region, start_region,
                                           end_region, nBins=num_bins,
                                           type=self.properties['summary_method'])).astype(float)
        os.remove(temp_bigwig_file)
        if self.properties['nans_to_zeros'] and np.any(np.isnan(scores_per_bin)):
            scores_per_bin[np.isnan(scores_per_bin)] = 0
        x_values = np.linspace(start_region, end_region, num_bins)

        return scores_per_bin, x_values

    def get_values_as_bdg(self, score_list, pos_list):
        # the following two lines will convert the score_list and the
        # tuples in pos list (where is item is tuple(start, end)
        # into an x value (pos_list) and a y value (score_list)
        # where x = start1, end1, star2, end2 ...
        # and y = score1, score1, score2, score2 ...

        # convert [1, 2, 3 ...] in [1, 1, 2, 2, 3, 3 ...]
        score_list = np.repeat(score_list, 2)
        # convert [(0, 10), (10, 20), (20, 30)] into [0, 10, 10, 20, 20, 30]
        x_values = np.asarray(sum(pos_list, tuple()), dtype=np.float)

        if self.properties['nans_to_zeros']:
            score_list[np.isnan(score_list)] = 0

        return score_list, x_values<|MERGE_RESOLUTION|>--- conflicted
+++ resolved
@@ -199,11 +199,7 @@
             return
         score_list = [float(x[0]) for x in score_list]
 
-<<<<<<< HEAD
-        if self.properties.get('use middle', False):
-=======
-        if self.properties.get('use_middle', False) == 'yes':
->>>>>>> 7a239af1
+        if self.properties.get('use_middle', False):
             x_values = np.asarray([(t[0] + t[1]) / 2
                                    for i, t in enumerate(pos_list)
                                    if not np.isnan(score_list[i])],
