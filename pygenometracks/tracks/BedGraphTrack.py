from . GenomeTrack import GenomeTrack
from .. utilities import file_to_intervaltree, plot_coverage, InputError, transform
import numpy as np
import pyBigWig
import tempfile
import os
import pysam

DEFAULT_BEDGRAPH_COLOR = '#a6cee3'


class BedGraphTrack(GenomeTrack):
    SUPPORTED_ENDINGS = ['.bg', '.bg.gz', '.bg.bgz',
                         '.bedgraph', '.bedgraph.gz', '.bedgraph.bgz',
                         '.bedGraph', '.bedGraph.gz', '.bedGraph.bgz',
                         '.bdg', '.bdg.gz', '.bdg.bgz']
    TRACK_TYPE = 'bedgraph'
    OPTIONS_TXT = GenomeTrack.OPTIONS_TXT + """
color = green
# To use a different color for negative values
#negative_color = red
# To use transparency, you can use alpha
# default is 1
# alpha = 0.5
# the default for min_value and max_value is 'auto' which means that the scale will go
# roughly from the minimum value found in the region plotted to the maximum value found.
min_value = 0
#max_value = auto
# to convert missing data (NaNs) into zeros. Otherwise, missing data is not plotted.
nans_to_zeros = true
# for type, the options are: line, points, fill. Default is fill
# to add the preferred line width or point size use:
# type = line:lw where lw (linewidth) is float
# similarly points:ms sets the point size (markersize (ms) to the given float
# type = line:0.5
# type = points:0.5
# If you want to plot a 4C track where you want to link
# the non-missing data (NaNs) together and only use the
# middle of the region instead of the region itself:
# Default is false.
# use_middle = true
# By default the bedgraph is plotted at the base pair
# resolution. This can lead to very large pdf/svg files
# If plotting large regions.
# If you want to decrase the size of your file.
# You can either rasterize the bedgraph profile by using:
# rasterize = true
# Or use a summary method on a given number of bin:
# The possible summary methods are given by pyBigWig:
# mean/average/stdev/dev/max/min/cov/coverage/sum
# summary_method = mean
# number_of_bins = 700
# set show_data_range to false to hide the text on the left showing the data range
show_data_range = true
# to compute operations on the fly on the file
# or between 2 bedgraph files
# operation will be evaluated, it should contains file or
# file and second_file,
# we advice to use nans_to_zeros = true to avoid unexpected nan values
#operation = 0.89 * file
#operation = - file
#operation = file - second_file
#operation = log2((1 + file) / (1 + second_file))
#operation = max(file, second_file)
#second_file = path for the second file
# To log transform your data you can also use transform and log_pseudocount:
# For the transform values:
# 'log1p': transformed_values = log(1 + initial_values)
# 'log': transformed_values = log(log_pseudocount + initial_values)
# 'log2': transformed_values = log2(log_pseudocount + initial_values)
# 'log10': transformed_values = log10(log_pseudocount + initial_values)
# '-log': transformed_values = log(log_pseudocount + initial_values)
# For example:
#tranform = log
#log_pseudocount = 2
# When a transformation is applied, by default the y axis
# gives the transformed values, if you prefer to see
# the original values:
#y_axis_values = original
# If you want to have a grid on the y-axis
#grid = true
file_type = {}
    """.format(TRACK_TYPE)
    DEFAULTS_PROPERTIES = {'max_value': None,
                           'min_value': None,
                           'show_data_range': True,
                           'orientation': None,
                           'color': DEFAULT_BEDGRAPH_COLOR,
                           'negative_color': None,
                           'alpha': 1,
                           'nans_to_zeros': False,
                           'use_middle': False,
                           'summary_method': None,
                           'rasterize': False,
                           'number_of_bins': 700,
                           'type': 'fill',
<<<<<<< HEAD
                           'region': None}  # Cannot be set manually but is set by tracksClass
=======
                           'transform': 'no',
                           'log_pseudocount': 0,
                           'y_axis_values': 'transformed',
                           'second_file': None,
                           'operation': 'file',
                           'grid': False}
>>>>>>> a424c38a
    NECESSARY_PROPERTIES = ['file']
    SYNONYMOUS_PROPERTIES = {'max_value': {'auto': None},
                             'min_value': {'auto': None}}
    POSSIBLE_PROPERTIES = {'orientation': [None, 'inverted'],
                           'summary_method': ['mean', 'average', 'max', 'min',
                                              'stdev', 'dev', 'coverage',
                                              'cov', 'sum', None],
                           'transform': ['no', 'log', 'log1p', '-log', 'log2',
                                         'log10'],
                           'y_axis_values': ['original', 'transformed']}
    BOOLEAN_PROPERTIES = ['show_data_range', 'nans_to_zeros',
                          'use_middle', 'rasterize', 'grid']
    STRING_PROPERTIES = ['file', 'file_type', 'overlay_previous',
                         'orientation', 'summary_method',
                         'title', 'color', 'negative_color',
                         'type', 'transform', 'y_axis_values',
                         'second_file', 'operation']
    FLOAT_PROPERTIES = {'max_value': [- np.inf, np.inf],
                        'min_value': [- np.inf, np.inf],
                        'log_pseudocount': [- np.inf, np.inf],
                        'alpha': [0, 1],
                        'height': [0, np.inf]}
    INTEGER_PROPERTIES = {'number_of_bins': [1, np.inf]}
    # The color can only be a color
    # negative_color can only be a color or None

    def __init__(self, properties_dict):
        super(BedGraphTrack, self).__init__(properties_dict)
        self.load_file()

        self.tbx2 = None
        self.interval_tree2 = None

        if 'second_file' in self.properties['operation']:
            if self.properties['second_file'] is None:
                raise InputError("operation: {} requires to set the parameter"
                                 " second_file."
                                 "".format(self.properties['operation']))
            else:
                if self.properties['second_file'].endswith(".bgz"):
                    # from the tabix file is not possible to know the
                    # global min and max
                    try:
                        self.tbx2 = pysam.TabixFile(self.properties['second_file'])
                    except IOError:
                        self.interval_tree2, __, __ = file_to_intervaltree(self.properties['second_file'])
                # load the file as an interval tree
                else:
                    self.interval_tree2, __, __ = file_to_intervaltree(self.properties['second_file'])

    def set_properties_defaults(self):
        super(BedGraphTrack, self).set_properties_defaults()
        super(BedGraphTrack, self).process_type_for_coverage_track()
        self.process_color('color')
        if self.properties['negative_color'] is None:
            self.properties['negative_color'] = self.properties['color']
        else:
            self.process_color('negative_color')

        if 'second_file' in self.properties['operation'] and \
           self.properties['second_file'] is not None and \
           self.properties['summary_method'] is None:
            self.log.warning("When an operation is computed"
                             " between 2 files"
                             " a summary_method needs to be"
                             " used. Will use mean.")
            self.properties['summary_method'] = 'mean'

        if self.properties['operation'] != 'file':
            if self.properties['transform'] != 'no':
                raise InputError("'operation' and 'transform' cannot be set at"
                                 " the same time.")
            if self.properties['y_axis_values'] == 'original':
                self.log.warning("*Warning* 'operation' is used and "
                                 "'y_axis_values' was set to 'original'. "
                                 "'y_axis_values' can only be set to "
                                 "'original' when 'transform' is used.\n"
                                 " It will be set as 'transformed'.")
                self.properties['y_axis_values'] = 'transformed'

    def load_file(self):
        self.tbx = None
        # try to load a tabix file is available
        if self.properties['file'].endswith(".bgz"):
            # from the tabix file is not possible to know the
            # global min and max
            try:
                self.tbx = pysam.TabixFile(self.properties['file'])
            except IOError:
<<<<<<< HEAD
                self.interval_tree, __, __ = file_to_intervaltree(self.properties['file'],
                                                                  self.properties['region'])
        # load the file as an interval tree
        else:
            self.interval_tree, __, __ = file_to_intervaltree(self.properties['file'],
                                                              self.properties['region'])

=======
                self.interval_tree, __, __ = file_to_intervaltree(self.properties['file'])
        # load the file as an interval tree
        else:
            self.interval_tree, __, __ = file_to_intervaltree(self.properties['file'])
>>>>>>> a424c38a
        self.num_fields = None

    def _get_row_data(self, row, tbx_var='self.tbx'):
        """
        Returns the chrom, start, end and fields from either a tabix or a
        interval tree.
        Args:
            row: if tabix, the row comes from self.tbx.fetch otherwise
            comes from sorted(interval_tree[chrom] ...

        Returns:
            start, end, fields where values is a list

        """
        tbx = eval(tbx_var)
        if tbx is not None:
            fields = row.split("\t")
            values = fields[3:]
            start = int(fields[1])
            end = int(fields[2])

        else:
            values = row.data
            start = row.begin
            end = row.end

        # set the num_fields value
        # it is expected that the number of fields per row
        # is equal. This value is used for regions not covered
        # in the file and that should be represented as nans
        if self.num_fields is None:
            self.num_fields = len(values)
        return start, end, values

    def get_scores(self, chrom_region, start_region, end_region,
                   return_nans=True, tbx_var='self.tbx', inttree_var='self.interval_tree'):
        """
        Retrieves the score (or scores or whatever fields are in a bedgraph like file) and the positions
        for a given region.
        In case there is no item in the region. It returns [], []
        Args:
            chrom_region:
            start_region:
            end_region:
        Returns:
            tuple:
                scores_list, post_list
        """
        score_list = []
        pos_list = []
        tbx = eval(tbx_var)
        if tbx is not None:
            if chrom_region not in tbx.contigs:
                chrom_region_before = chrom_region
                chrom_region = self.change_chrom_names(chrom_region)
                if chrom_region not in tbx.contigs:
                    self.log.warning("*Warning*\nNeither "
                                     + chrom_region_before + " nor "
                                     + chrom_region + " existss as a "
                                     "chromosome name inside the bedgraph "
                                     "file. This will generate an empty "
                                     "track!!\n")
                    return score_list, pos_list

            chrom_region = self.check_chrom_str_bytes(tbx.contigs,
                                                      chrom_region)
            iterator = tbx.fetch(chrom_region, start_region, end_region)

        else:
            inttree = eval(inttree_var)
            if chrom_region not in list(inttree):
                chrom_region_before = chrom_region
                chrom_region = self.change_chrom_names(chrom_region)
                if chrom_region not in list(inttree):
                    self.log.warning("*Warning*\nNeither "
                                     + chrom_region_before + " nor "
                                     + chrom_region + " existss as a "
                                     "chromosome name inside the bedgraph "
                                     "file. This will generate an empty "
                                     "track!!\n")
                    return score_list, pos_list
            chrom_region = self.check_chrom_str_bytes(inttree, chrom_region)
            iterator = iter(sorted(inttree[chrom_region][start_region - 10000:end_region + 10000]))

        prev_end = start_region
        for row in iterator:
            start, end, values = self._get_row_data(row, tbx_var)
            # if the region is not consecutive with respect to the previous
            # nan values are added.
            if return_nans and prev_end < start:
                score_list.append(np.repeat(np.nan, self.num_fields))
                pos_list.append((prev_end, start))
            prev_end = end
            score_list.append(values)
            pos_list.append((start, end))

        return score_list, pos_list

    def plot(self, ax, chrom_region, start_region, end_region):
        score_list, pos_list = self.get_scores(chrom_region, start_region, end_region)
        if pos_list == []:
            return
        score_list = [float(x[0]) for x in score_list]
        if self.properties['use_middle']:
            x_values = np.asarray([(t[0] + t[1]) / 2
                                   for i, t in enumerate(pos_list)
                                   if not np.isnan(score_list[i])],
                                  dtype=np.float)
            score_list = np.asarray([x for x in score_list if not np.isnan(x)],
                                    dtype=np.float)
        elif self.properties['summary_method'] is not None:
            score_list, x_values = self.get_values_as_bigwig(score_list,
                                                             pos_list,
                                                             chrom_region,
                                                             start_region,
                                                             end_region)
        else:
            score_list, x_values = self.get_values_as_bdg(score_list,
                                                          pos_list)
        # compute the operation
        operation = self.properties['operation']
        # Substitute log by np.log to make it evaluable:
        operation = operation.replace('log', 'np.log')
        if operation == 'file':
            pass
        elif 'second_file' not in operation:
            try:
                new_score_list = eval('[' + operation + ' for file in score_list]')
                new_score_list = np.array(new_score_list)
            except Exception as e:
                raise Exception("The operation in section {} could not be"
                                " computed: {}".
                                format(self.properties['section_name'],
                                       e))
            else:
                score_list = new_score_list

        else:
            score_list2, pos_list2 = self.get_scores(chrom_region, start_region, end_region,
                                                     tbx_var='self.tbx2',
                                                     inttree_var='self.interval_tree2')
            if pos_list2 == []:
                return
            score_list2 = [float(x[0]) for x in score_list2]
            score_list2, x_values2 = self.get_values_as_bigwig(score_list2,
                                                               pos_list2,
                                                               chrom_region,
                                                               start_region,
                                                               end_region)
            # compute the operation
            try:
                new_score_list = eval('[' + operation + ' for file,second_file in zip(score_list, score_list2)]')
                new_score_list = np.array(new_score_list)
            except Exception as e:
                raise Exception("The operation in section {} could not be"
                                " computed: {}".
                                format(self.properties['section_name'],
                                       e))
            else:
                score_list = new_score_list

        transformed_scores = transform(score_list,
                                       self.properties['transform'],
                                       self.properties['log_pseudocount'],
                                       self.properties['file'])

        plot_coverage(ax, x_values, transformed_scores, self.plot_type,
                      self.size,
                      self.properties['color'],
                      self.properties['negative_color'],
                      self.properties['alpha'],
                      self.properties['grid'])

        ymax = self.properties['max_value']
        ymin = self.properties['min_value']
        plot_ymin, plot_ymax = ax.get_ylim()
        if ymax is None:
            ymax = plot_ymax
        else:
            ymax = transform(np.array([ymax]), self.properties['transform'],
                             self.properties['log_pseudocount'],
                             'ymax')
        if ymin is None:
            ymin = plot_ymin
        else:
            ymin = transform(np.array([ymin]), self.properties['transform'],
                             self.properties['log_pseudocount'],
                             'ymin')

        if self.properties['orientation'] == 'inverted':
            ax.set_ylim(ymax, ymin)
        else:
            ax.set_ylim(ymin, ymax)

        if self.properties['rasterize']:
            ax.set_rasterized(True)

    def get_values_as_bigwig(self, score_list, pos_list, chrom_region,
                             start_region, end_region):
        # A temporary file is created
        id, temp_bigwig_file = tempfile.mkstemp(suffix='.bw')
        # We write into it
        bw = pyBigWig.open(temp_bigwig_file, 'w')
        # The list of chromosome size is the name of the current chromosome to
        # the last position of the pos_list
        bw.addHeader([(chrom_region, pos_list[-1][1])])
        # The starts, ends, score are stored
        bw.addEntries(np.repeat(chrom_region, len(pos_list)),
                      [p[0] for p in pos_list],
                      ends=[p[1] for p in pos_list],
                      values=score_list)
        bw.close()
        # The temporary file is opened
        bw = pyBigWig.open(temp_bigwig_file)
        # The scores are the summary:
        scores_per_bin = np.array(bw.stats(chrom_region,
                                           start_region,
                                           end_region,
                                           nBins=self.properties['number_of_bins'],
                                           type=self.properties['summary_method'])).astype(float)
        os.remove(temp_bigwig_file)
        if self.properties['nans_to_zeros'] and np.any(np.isnan(scores_per_bin)):
            scores_per_bin[np.isnan(scores_per_bin)] = 0
        x_values = np.linspace(start_region, end_region,
                               self.properties['number_of_bins'])

        return scores_per_bin, x_values

    def get_values_as_bdg(self, score_list, pos_list):
        # the following two lines will convert the score_list and the
        # tuples in pos list (where is item is tuple(start, end)
        # into an x value (pos_list) and a y value (score_list)
        # where x = start1, end1, star2, end2 ...
        # and y = score1, score1, score2, score2 ...

        # convert [1, 2, 3 ...] in [1, 1, 2, 2, 3, 3 ...]
        score_list = np.repeat(score_list, 2)
        # convert [(0, 10), (10, 20), (20, 30)] into [0, 10, 10, 20, 20, 30]
        x_values = np.asarray(sum(pos_list, tuple()), dtype=np.float)

        if self.properties['nans_to_zeros']:
            score_list[np.isnan(score_list)] = 0

        return score_list, x_values

    def plot_y_axis(self, ax, plot_axis):
        super(BedGraphTrack, self).plot_y_axis(ax, plot_axis,
                                               self.properties['transform'],
                                               self.properties['log_pseudocount'],
                                               self.properties['y_axis_values'],
                                               self.properties['grid'])

    def __del__(self):
        if self.tbx is not None:
            self.tbx.close()
        if self.tbx2 is not None:
            self.tbx2.close()<|MERGE_RESOLUTION|>--- conflicted
+++ resolved
@@ -94,16 +94,13 @@
                            'rasterize': False,
                            'number_of_bins': 700,
                            'type': 'fill',
-<<<<<<< HEAD
-                           'region': None}  # Cannot be set manually but is set by tracksClass
-=======
+                           'region': None,  # Cannot be set manually but is set by tracksClass
                            'transform': 'no',
                            'log_pseudocount': 0,
                            'y_axis_values': 'transformed',
                            'second_file': None,
                            'operation': 'file',
                            'grid': False}
->>>>>>> a424c38a
     NECESSARY_PROPERTIES = ['file']
     SYNONYMOUS_PROPERTIES = {'max_value': {'auto': None},
                              'min_value': {'auto': None}}
@@ -193,7 +190,6 @@
             try:
                 self.tbx = pysam.TabixFile(self.properties['file'])
             except IOError:
-<<<<<<< HEAD
                 self.interval_tree, __, __ = file_to_intervaltree(self.properties['file'],
                                                                   self.properties['region'])
         # load the file as an interval tree
@@ -201,12 +197,6 @@
             self.interval_tree, __, __ = file_to_intervaltree(self.properties['file'],
                                                               self.properties['region'])
 
-=======
-                self.interval_tree, __, __ = file_to_intervaltree(self.properties['file'])
-        # load the file as an interval tree
-        else:
-            self.interval_tree, __, __ = file_to_intervaltree(self.properties['file'])
->>>>>>> a424c38a
         self.num_fields = None
 
     def _get_row_data(self, row, tbx_var='self.tbx'):
