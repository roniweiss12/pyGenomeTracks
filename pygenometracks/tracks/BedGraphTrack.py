--- conflicted
+++ resolved
@@ -271,19 +271,12 @@
                 chrom_region_before = chrom_region
                 chrom_region = change_chrom_names(chrom_region)
                 if chrom_region not in list(inttree):
-<<<<<<< HEAD
-                    self.log.warning("*Warning*\nNeither "
-                                     + chrom_region_before + " nor "
-                                     + chrom_region + " exists as a "
-                                     "chromosome name inside the bedgraph "
-=======
                     self.log.warning("*Warning*\nNo interval was found when "
                                      "overlapping with both "
                                      f"{chrom_region_before}:{start_region}-{end_region}"
                                      f" and {chrom_region}:{start_region}-{end_region}"
-                                     " inside the bedgraph "
->>>>>>> 840219ae
-                                     "file. This will generate an empty "
+                                     " inside the bedgraph file. "
+                                     "This will generate an empty "
                                      "track!!\n")
                     return score_list, pos_list
             chrom_region = self.check_chrom_str_bytes(inttree, chrom_region)
