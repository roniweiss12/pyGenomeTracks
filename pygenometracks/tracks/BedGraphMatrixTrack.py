from . BedGraphTrack import BedGraphTrack
from . GenomeTrack import GenomeTrack
import numpy as np
import matplotlib.pyplot as plt


class BedGraphMatrixTrack(BedGraphTrack):
    SUPPORTED_ENDINGS = ['.bm', '.bm.gz', '.bedgraphmatrix', '.bm.bgz']
    TRACK_TYPE = 'bedgraph_matrix'
    OPTIONS_TXT = GenomeTrack.OPTIONS_TXT + """
# a bedgraph matrix file is like a bedgraph, except that per bin there
# are more than one value separated by tab: E.g.
# This file type is produced by HiCExplorer tool hicFindTads and contains
# the TAD-separation score at different window sizes
# chrX	18279	40131	0.399113	0.364118	0.320857	0.274307
# chrX	40132	54262	0.479340	0.425471	0.366541	0.324736
#min_value = 0.10
#max_value = 0.70
# if type is set as lines, then the TAD score lines are drawn instead
# of the matrix otherwise a heatmap is plotted
type = lines
# If the type is not lines, you can choose to keep the matrix as not rasterized
# (only used if you use pdf or svg output format) by using:
# rasterize = false
# pos_score_in_bin means 'position of score with respect to bin start and end'
# if the lines option is used, the y values can be put at the
# center of the bin (default) or they can be plot as 'block',
# which mean to plot the values as a line between the start and end of bin
pos_score_in_bin = center
show_data_range = true

# only when type lines is used. Adds horizontal lines
plot_horizontal_lines = false
file_type = {}
    """.format(TRACK_TYPE)
    DEFAULTS_PROPERTIES = {'max_value': None,
                           'min_value': None,
                           'type': 'matrix',
                           'pos_score_in_bin': 'center',
                           'show_data_range': True,
                           'plot_horizontal_lines': False,
                           'orientation': None,
                           'rasterize': True}
<<<<<<< HEAD
    NECESSARY_PROPERTIES = ['file']
    SYNONYMOUS_PROPERTIES = {'max_value': {'auto': None},
                             'min_value': {'auto': None}}
    POSSIBLE_PROPERTIES = {'type': ['matrix', 'lines'],
                           'pos_score_in_bin': ['center', 'block'],
                           'orientation': [None, 'inverted']}
    BOOLEAN_PROPERTIES = ['show_data_range', 'plot_horizontal_lines',
                          'rasterize']
    STRING_PROPERTIES = ['file', 'file_type', 'overlay_previous',
                         'type', 'pos_score_in_bin', 'orientation',
                         'title']
    FLOAT_PROPERTIES = {'max_value': [- np.inf, np.inf],
                        'min_value': [- np.inf, np.inf],
                        'height': [0, np.inf]}
    INTEGER_PROPERTIES = {}
    # The color cannot be set for the moment
=======
    POSSIBLE_PROPERTIES = {'type': ['matrix', 'lines'],
                           'pos_score_in_bin': ['center', 'block'],
                           'orientation': [None, 'inverted']}
    SYNONYMOUS_PROPERTIES = {'max_value': {'auto': None},
                             'min_value': {'auto': None}}
>>>>>>> ea6da6ad

    def set_properties_defaults(self):
        GenomeTrack.set_properties_defaults(self)

    def plot(self, ax, chrom_region, start_region, end_region):
        """
        Plots a bedgraph matrix file, that instead of having
        a single value per bin, it has several values.
        """
        values_list, start_pos = self.get_scores(chrom_region, start_region, end_region)
        if start_pos == []:
            return
        matrix_rows = []
        for values in values_list:
            values = list(map(float, values))
            matrix_rows.append(values)

        matrix = np.vstack(matrix_rows).T
        if self.properties['orientation'] == 'inverted':
            matrix = np.flipud(matrix)

        if self.properties['type'] == 'lines':
            if self.properties['pos_score_in_bin'] == 'block':
                # convert [(0, 10), (10, 20), (20, 30)] into [0, 10, 10, 20, 20, 30]
                x_values = sum(start_pos, tuple())
            else:
                x_values = [x[0] + (x[1] - x[0]) / 2 for x in start_pos]

            for row in matrix:
                if self.properties['pos_score_in_bin'] == 'block':
                    # convert [1, 2, 3 ...] in [1, 1, 2, 2, 3, 3 ...]
                    row = np.repeat(row, 2)
                ax.plot(x_values, row, color='grey', linewidth=0.5)

            if self.properties['pos_score_in_bin'] == 'block':
                mean_values = np.repeat(matrix.mean(axis=0), 2)
            else:
                mean_values = matrix.mean(axis=0)
            ax.plot(x_values, mean_values, linestyle="--", marker="|")
            ymax = self.properties['max_value']
            ymin = self.properties['min_value']
            ax.set_ylim(ymin, ymax)

            if self.properties['plot_horizontal_lines']:
                ax.grid(True)
                ax.grid(True, axis='y')
                ax.axhline(y=0, color='black', linewidth=1)
                ax.tick_params(axis='y', which='minor', left='on')

        else:
            start_pos = [x[0] for x in start_pos]

            x, y = np.meshgrid(start_pos, np.arange(matrix.shape[0]))
            shading = 'gouraud'
            vmax = self.properties['max_value']
            vmin = self.properties['min_value']
            self.img = ax.pcolormesh(x, y, matrix, vmin=vmin, vmax=vmax, shading=shading)
            if self.properties['rasterize']:
                self.img.set_rasterized(True)

    def plot_y_axis(self, ax, plot_axis):
        if self.properties['type'] == 'lines':
            super(BedGraphMatrixTrack, self).plot_y_axis(ax, plot_axis)
        else:
            try:
                cobar = plt.colorbar(self.img, ax=ax, fraction=0.95)
            except AttributeError:
                return

            cobar.solids.set_edgecolor("face")
            cobar.ax.tick_params(labelsize='smaller')
            cobar.ax.yaxis.set_ticks_position('left')
            # adjust the labels of the colorbar
            ticks = cobar.ax.get_yticks()
            labels = cobar.ax.set_yticklabels(ticks.astype('float32'))
            (vmin, vmax) = cobar.mappable.get_clim()
            for idx in np.where(ticks == vmin)[0]:
                # if the label is at the start of the colobar
                # move it above avoid being cut or overlapping with other track
                labels[idx].set_verticalalignment('bottom')
            for idx in np.where(ticks == vmax)[0]:
                # if the label is at the end of the colobar
                # move it a bit inside to avoid overlapping
                # with other labels
                labels[idx].set_verticalalignment('top')<|MERGE_RESOLUTION|>--- conflicted
+++ resolved
@@ -41,7 +41,6 @@
                            'plot_horizontal_lines': False,
                            'orientation': None,
                            'rasterize': True}
-<<<<<<< HEAD
     NECESSARY_PROPERTIES = ['file']
     SYNONYMOUS_PROPERTIES = {'max_value': {'auto': None},
                              'min_value': {'auto': None}}
@@ -58,13 +57,6 @@
                         'height': [0, np.inf]}
     INTEGER_PROPERTIES = {}
     # The color cannot be set for the moment
-=======
-    POSSIBLE_PROPERTIES = {'type': ['matrix', 'lines'],
-                           'pos_score_in_bin': ['center', 'block'],
-                           'orientation': [None, 'inverted']}
-    SYNONYMOUS_PROPERTIES = {'max_value': {'auto': None},
-                             'min_value': {'auto': None}}
->>>>>>> ea6da6ad
 
     def set_properties_defaults(self):
         GenomeTrack.set_properties_defaults(self)
