from . BedGraphTrack import BedGraphTrack
from . GenomeTrack import GenomeTrack
from .. utilities import file_to_intervaltree
import numpy as np
import matplotlib.pyplot as plt
<<<<<<< HEAD
import pysam
=======
from matplotlib import cm

DEFAULT_BEDGRAPHMATRIX_COLORMAP = 'viridis'
>>>>>>> 4b12447e


class BedGraphMatrixTrack(BedGraphTrack):
    SUPPORTED_ENDINGS = ['.bm', '.bm.gz', '.bedgraphmatrix', '.bm.bgz']
    TRACK_TYPE = 'bedgraph_matrix'
    OPTIONS_TXT = GenomeTrack.OPTIONS_TXT + """
# a bedgraph matrix file is like a bedgraph, except that per bin there
# are more than one value separated by tab: E.g.
# This file type is produced by HiCExplorer tool hicFindTads and contains
# the TAD-separation score at different window sizes
# chrX	18279	40131	0.399113	0.364118	0.320857	0.274307
# chrX	40132	54262	0.479340	0.425471	0.366541	0.324736
#min_value = 0.10
#max_value = 0.70
# if type is set as lines, then the TAD score lines are drawn instead
# of the matrix otherwise a heatmap is plotted
type = lines
# If the type is not lines, you can choose to keep the matrix as not rasterized
# (only used if you use pdf or svg output format) by using:
# rasterize = false
# The different options for color maps can be found here: https://matplotlib.org/users/colormaps.html
# the default color map is viridis
# If you want your own colormap you can put the values of the color you want
# For example, colormap = ['blue', 'yellow', 'red']
# or colormap = ['white', (1, 0.88, 2./3), (1, 0.74, 0.25), (1, 0.5, 0), (1, 0.19, 0), (0.74, 0, 0), (0.35, 0, 0)]
#colormap = Reds
# pos_score_in_bin means 'position of score with respect to bin start and end'
# if the lines option is used, the y values can be put at the
# center of the bin (default) or they can be plot as 'block',
# which mean to plot the values as a line between the start and end of bin
pos_score_in_bin = center
show_data_range = true

# only when type lines is used. Adds horizontal lines
plot_horizontal_lines = false
file_type = {}
    """.format(TRACK_TYPE)
    DEFAULTS_PROPERTIES = {'max_value': None,
                           'min_value': None,
                           'type': 'matrix',
                           'pos_score_in_bin': 'center',
                           'show_data_range': True,
                           'plot_horizontal_lines': False,
                           'orientation': None,
                           'rasterize': True,
                           'colormap': DEFAULT_BEDGRAPHMATRIX_COLORMAP}
    NECESSARY_PROPERTIES = ['file']
    SYNONYMOUS_PROPERTIES = {'max_value': {'auto': None},
                             'min_value': {'auto': None}}
    POSSIBLE_PROPERTIES = {'type': ['matrix', 'lines'],
                           'pos_score_in_bin': ['center', 'block'],
                           'orientation': [None, 'inverted']}
    BOOLEAN_PROPERTIES = ['show_data_range', 'plot_horizontal_lines',
                          'rasterize']
    STRING_PROPERTIES = ['file', 'file_type', 'overlay_previous',
                         'type', 'pos_score_in_bin', 'orientation',
                         'title', 'colormap']
    FLOAT_PROPERTIES = {'max_value': [- np.inf, np.inf],
                        'min_value': [- np.inf, np.inf],
                        'height': [0, np.inf]}
    INTEGER_PROPERTIES = {}
    # The color cannot be set for the moment

    def __init__(self, properties_dict):
        GenomeTrack.__init__(self, properties_dict)

        self.tbx = None
        # try to load a tabix file is available
        if self.properties['file'].endswith(".bgz"):
            # from the tabix file is not possible to know the
            # global min and max
            try:
                self.tbx = pysam.TabixFile(self.properties['file'])
            except IOError:
                self.interval_tree, ymin, ymax = file_to_intervaltree(self.properties['file'])
        # load the file as an interval tree
        else:
            self.interval_tree, ymin, ymax = file_to_intervaltree(self.properties['file'])
        self.num_fields = None

    def set_properties_defaults(self):
        GenomeTrack.set_properties_defaults(self)
        if self.properties['type'] == 'matrix':
            self.process_color('colormap', colormap_possible=True,
                               colormap_only=True,
                               default_value_is_colormap=True)
            self.cmap = cm.get_cmap(self.properties['colormap'])

    def plot(self, ax, chrom_region, start_region, end_region):
        """
        Plots a bedgraph matrix file, that instead of having
        a single value per bin, it has several values.
        """
        values_list, start_pos = self.get_scores(chrom_region, start_region, end_region)
        if start_pos == []:
            return
        matrix_rows = []
        for values in values_list:
            values = list(map(float, values))
            matrix_rows.append(values)

        matrix = np.vstack(matrix_rows).T
        if self.properties['orientation'] == 'inverted':
            matrix = np.flipud(matrix)

        if self.properties['type'] == 'lines':
            if self.properties['pos_score_in_bin'] == 'block':
                # convert [(0, 10), (10, 20), (20, 30)] into [0, 10, 10, 20, 20, 30]
                x_values = sum(start_pos, tuple())
            else:
                x_values = [x[0] + (x[1] - x[0]) / 2 for x in start_pos]

            for row in matrix:
                if self.properties['pos_score_in_bin'] == 'block':
                    # convert [1, 2, 3 ...] in [1, 1, 2, 2, 3, 3 ...]
                    row = np.repeat(row, 2)
                ax.plot(x_values, row, color='grey', linewidth=0.5)

            if self.properties['pos_score_in_bin'] == 'block':
                mean_values = np.repeat(matrix.mean(axis=0), 2)
            else:
                mean_values = matrix.mean(axis=0)
            ax.plot(x_values, mean_values, linestyle="--", marker="|")
            ymax = self.properties['max_value']
            ymin = self.properties['min_value']
            ax.set_ylim(ymin, ymax)

            if self.properties['plot_horizontal_lines']:
                ax.grid(True)
                ax.grid(True, axis='y')
                ax.axhline(y=0, color='black', linewidth=1)
                ax.tick_params(axis='y', which='minor', left='on')

        else:
            start_pos = [x[0] for x in start_pos]

            x, y = np.meshgrid(start_pos, np.arange(matrix.shape[0]))
            shading = 'gouraud'
            vmax = self.properties['max_value']
            vmin = self.properties['min_value']
            self.img = ax.pcolormesh(x, y, matrix, vmin=vmin, vmax=vmax,
                                     shading=shading, cmap=self.cmap)
            if self.properties['rasterize']:
                self.img.set_rasterized(True)

    def plot_y_axis(self, ax, plot_axis):
        if self.properties['type'] == 'lines':
            super(BedGraphMatrixTrack, self).plot_y_axis(ax, plot_axis)
        else:
            try:
                cobar = plt.colorbar(self.img, ax=ax, fraction=0.95)
            except AttributeError:
                return

            cobar.solids.set_edgecolor("face")
            cobar.ax.tick_params(labelsize='smaller')
            cobar.ax.yaxis.set_ticks_position('left')
            # adjust the labels of the colorbar
            ticks = cobar.ax.get_yticks()
            labels = cobar.ax.set_yticklabels(ticks.astype('float32'))
            (vmin, vmax) = cobar.mappable.get_clim()
            for idx in np.where(ticks == vmin)[0]:
                # if the label is at the start of the colobar
                # move it above avoid being cut or overlapping with other track
                labels[idx].set_verticalalignment('bottom')
            for idx in np.where(ticks == vmax)[0]:
                # if the label is at the end of the colobar
                # move it a bit inside to avoid overlapping
                # with other labels
                labels[idx].set_verticalalignment('top')<|MERGE_RESOLUTION|>--- conflicted
+++ resolved
@@ -3,13 +3,10 @@
 from .. utilities import file_to_intervaltree
 import numpy as np
 import matplotlib.pyplot as plt
-<<<<<<< HEAD
 import pysam
-=======
 from matplotlib import cm
 
 DEFAULT_BEDGRAPHMATRIX_COLORMAP = 'viridis'
->>>>>>> 4b12447e
 
 
 class BedGraphMatrixTrack(BedGraphTrack):
