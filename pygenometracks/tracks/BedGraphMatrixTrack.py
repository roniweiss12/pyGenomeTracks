from . BedGraphTrack import BedGraphTrack
from . GenomeTrack import GenomeTrack
import numpy as np
import matplotlib.pyplot as plt


class BedGraphMatrixTrack(BedGraphTrack):
    SUPPORTED_ENDINGS = ['.bm', '.bm.gz', '.bedgraphmatrix', '.bm.bgz']
    TRACK_TYPE = 'bedgraph_matrix'
    OPTIONS_TXT = GenomeTrack.OPTIONS_TXT + """
# a bedgraph matrix file is like a bedgraph, except that per bin there
# are more than one value separated by tab: E.g.
# This file type is produced by HiCExplorer tool hicFindTads and contains
# the TAD-separation score at different window sizes
# chrX	18279	40131	0.399113	0.364118	0.320857	0.274307
# chrX	40132	54262	0.479340	0.425471	0.366541	0.324736
#min_value = 0.10
#max_value = 0.70
# if type is set as lines, then the TAD score lines are drawn instead
# of the matrix otherwise a heatmap is plotted
type = lines
# If the type is not lines, you can choose to keep the matrix as not rasterized
# (only used if you use pdf or svg output format) by using:
# rasterize = no
# pos_score_in_bin means 'position of score with respect to bin start and end'
# if the lines option is used, the y values can be put at the
# center of the bin (default) or they can be plot as 'block',
# which mean to plot the values as a line between the start and end of bin
pos_score_in_bin = center
show_data_range = yes

# only when type lines is used. Adds horizontal lines
plot_horizontal_lines = no
file_type = {}
    """.format(TRACK_TYPE)
    DEFAULTS_PROPERTIES = {'max_value': None,
                           'min_value': None,
                           'type': 'matrix',
                           'pos score in bin': 'center',
                           'show data range': True,
                           'plot horizontal lines': False,
                           'orientation': None,
                           'rasterize': True}
    POSSIBLE_PROPERTIES = {'type': ['matrix', 'lines'],
                           'pos score in bin': ['center', 'block'],
                           'orientation': [None, 'inverted']}
    SYNONYMOUS_PROPERTIES = {'max_value': {'auto': None},
                             'min_value': {'auto': None}}

    def set_properties_defaults(self):
<<<<<<< HEAD
        GenomeTrack.set_properties_defaults(self)
=======
        if 'max_value' not in self.properties or self.properties['max_value'] == 'auto':
            self.properties['max_value'] = None

        if 'min_value' not in self.properties or self.properties['min_value'] == 'auto':
            self.properties['min_value'] = None

        if 'type' not in self.properties:
            self.properties['type'] = 'matrix'

        if 'pos_score_in_bin' not in self.properties:
            self.properties['pos_score_in_bin'] = 'center'

        if 'show_data_range' not in self.properties:
            self.properties['show_data_range'] = True

        if 'plot_horizontal_lines' not in self.properties:
            self.properties['plot_horizontal_lines'] = False
>>>>>>> 782af145

    def plot(self, ax, chrom_region, start_region, end_region):
        """
        Plots a bedgraph matrix file, that instead of having
        a single value per bin, it has several values.
        """
        values_list, start_pos = self.get_scores(chrom_region, start_region, end_region)
        if start_pos == []:
            return
        matrix_rows = []
        for values in values_list:
            values = list(map(float, values))
            matrix_rows.append(values)

        matrix = np.vstack(matrix_rows).T
        if self.properties['orientation'] == 'inverted':
            matrix = np.flipud(matrix)

        if self.properties['type'] == 'lines':
            if self.properties['pos_score_in_bin'] == 'block':
                # convert [(0, 10), (10, 20), (20, 30)] into [0, 10, 10, 20, 20, 30]
                x_values = sum(start_pos, tuple())
            else:
                x_values = [x[0] + (x[1] - x[0]) / 2 for x in start_pos]

            for row in matrix:
                if self.properties['pos_score_in_bin'] == 'block':
                    # convert [1, 2, 3 ...] in [1, 1, 2, 2, 3, 3 ...]
                    row = np.repeat(row, 2)
                ax.plot(x_values, row, color='grey', linewidth=0.5)

            if self.properties['pos_score_in_bin'] == 'block':
                mean_values = np.repeat(matrix.mean(axis=0), 2)
            else:
                mean_values = matrix.mean(axis=0)
            ax.plot(x_values, mean_values, linestyle="--", marker="|")
            ymax = self.properties['max_value']
            ymin = self.properties['min_value']
            ax.set_ylim(ymin, ymax)

<<<<<<< HEAD
            if self.properties['plot horizontal lines']:
=======
            if self.properties['plot_horizontal_lines']:
>>>>>>> 782af145
                ax.grid(True)
                ax.grid(True, axis='y')
                ax.axhline(y=0, color='black', linewidth=1)
                ax.tick_params(axis='y', which='minor', left='on')

        else:
            start_pos = [x[0] for x in start_pos]

            x, y = np.meshgrid(start_pos, np.arange(matrix.shape[0]))
            shading = 'gouraud'
            vmax = self.properties['max_value']
            vmin = self.properties['min_value']
            self.img = ax.pcolormesh(x, y, matrix, vmin=vmin, vmax=vmax, shading=shading)
<<<<<<< HEAD
            if self.properties['rasterize']:
=======
            if self.properties.get('rasterize', True):
>>>>>>> 782af145
                self.img.set_rasterized(True)

    def plot_y_axis(self, ax, plot_axis):
        if self.properties['type'] == 'lines':
            super(BedGraphMatrixTrack, self).plot_y_axis(ax, plot_axis)
        else:
            try:
                cobar = plt.colorbar(self.img, ax=ax, fraction=0.95)
            except AttributeError:
                return

            cobar.solids.set_edgecolor("face")
            cobar.ax.tick_params(labelsize='smaller')
            cobar.ax.yaxis.set_ticks_position('left')
            # adjust the labels of the colorbar
            ticks = cobar.ax.get_yticks()
            labels = cobar.ax.set_yticklabels(ticks.astype('float32'))
            (vmin, vmax) = cobar.mappable.get_clim()
            for idx in np.where(ticks == vmin)[0]:
                # if the label is at the start of the colobar
                # move it above avoid being cut or overlapping with other track
                labels[idx].set_verticalalignment('bottom')
            for idx in np.where(ticks == vmax)[0]:
                # if the label is at the end of the colobar
                # move it a bit inside to avoid overlapping
                # with other labels
                labels[idx].set_verticalalignment('top')<|MERGE_RESOLUTION|>--- conflicted
+++ resolved
@@ -48,27 +48,7 @@
                              'min_value': {'auto': None}}
 
     def set_properties_defaults(self):
-<<<<<<< HEAD
         GenomeTrack.set_properties_defaults(self)
-=======
-        if 'max_value' not in self.properties or self.properties['max_value'] == 'auto':
-            self.properties['max_value'] = None
-
-        if 'min_value' not in self.properties or self.properties['min_value'] == 'auto':
-            self.properties['min_value'] = None
-
-        if 'type' not in self.properties:
-            self.properties['type'] = 'matrix'
-
-        if 'pos_score_in_bin' not in self.properties:
-            self.properties['pos_score_in_bin'] = 'center'
-
-        if 'show_data_range' not in self.properties:
-            self.properties['show_data_range'] = True
-
-        if 'plot_horizontal_lines' not in self.properties:
-            self.properties['plot_horizontal_lines'] = False
->>>>>>> 782af145
 
     def plot(self, ax, chrom_region, start_region, end_region):
         """
@@ -109,11 +89,7 @@
             ymin = self.properties['min_value']
             ax.set_ylim(ymin, ymax)
 
-<<<<<<< HEAD
-            if self.properties['plot horizontal lines']:
-=======
             if self.properties['plot_horizontal_lines']:
->>>>>>> 782af145
                 ax.grid(True)
                 ax.grid(True, axis='y')
                 ax.axhline(y=0, color='black', linewidth=1)
@@ -127,11 +103,7 @@
             vmax = self.properties['max_value']
             vmin = self.properties['min_value']
             self.img = ax.pcolormesh(x, y, matrix, vmin=vmin, vmax=vmax, shading=shading)
-<<<<<<< HEAD
             if self.properties['rasterize']:
-=======
-            if self.properties.get('rasterize', True):
->>>>>>> 782af145
                 self.img.set_rasterized(True)
 
     def plot_y_axis(self, ax, plot_axis):
