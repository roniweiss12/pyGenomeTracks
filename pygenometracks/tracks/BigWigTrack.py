from . GenomeTrack import GenomeTrack
import numpy as np
from .. utilities import plot_coverage
import pyBigWig

DEFAULT_BIGWIG_COLOR = '#33a02c'


class BigWigTrack(GenomeTrack):
    SUPPORTED_ENDINGS = ['.bw', '.bigwig']
    TRACK_TYPE = 'bigwig'
    OPTIONS_TXT = GenomeTrack.OPTIONS_TXT + """
color = #666666
# To use transparency, you can use alpha
# default is 1
# alpha = 0.5
# the default for min_value and max_value is 'auto' which means that the scale will go
# from the minimum value found in the region plotted to the maximum value found.
min_value = 0
#max_value = auto
# The number of bins takes the region to be plotted and divides it into the number of bins specified
# Then, at each bin the bigwig mean value is computed and plotted.
# A lower number of bins produces a coarser tracks
number_of_bins = 700
# to convert missing data (NaNs) into zeros. Otherwise, missing data is not plotted.
<<<<<<< HEAD
nans_to_zeros = True
=======
nans_to_zeros = true
>>>>>>> ea6da6ad
# The possible summary methods are given by pyBigWig:
# mean/average/stdev/dev/max/min/cov/coverage/sum
# default is mean
summary_method = mean
# for type, the options are: line, points, fill. Default is fill
# to add the preferred line width or point size use:
# type = line:lw where lw (linewidth) is float
# similarly points:ms sets the point size (markersize (ms) to the given float
# type = line:0.5
# type = points:0.5
<<<<<<< HEAD
# set show_data_range to no to hide the text on the upper-left showing the data range
show_data_range = yes
=======
# set show data range to false to hide the text on the upper-left showing the data range
show_data_range = true
>>>>>>> ea6da6ad
file_type = {}
    """.format(TRACK_TYPE)

    DEFAULTS_PROPERTIES = {'max_value': None,
                           'min_value': None,
                           'show_data_range': True,
                           'orientation': None,
                           'color': DEFAULT_BIGWIG_COLOR,
                           'negative_color': None,
                           'alpha': 1,
                           'nans_to_zeros': False,
                           'summary_method': 'mean',
                           'number_of_bins': 700,
                           'type': 'fill'}
<<<<<<< HEAD
    NECESSARY_PROPERTIES = ['file']
    SYNONYMOUS_PROPERTIES = {'max_value': {'auto': None},
                             'min_value': {'auto': None}}
=======
>>>>>>> ea6da6ad
    POSSIBLE_PROPERTIES = {'orientation': [None, 'inverted'],
                           'summary_method': ['mean', 'average', 'max', 'min',
                                              'stdev', 'dev', 'coverage',
                                              'cov', 'sum']}
<<<<<<< HEAD
    BOOLEAN_PROPERTIES = ['nans_to_zeros', 'show_data_range']
    STRING_PROPERTIES = ['file', 'file_type', 'overlay_previous',
                         'orientation', 'summary_method',
                         'title', 'color', 'negative_color',
                         'type']
    FLOAT_PROPERTIES = {'max_value': [- np.inf, np.inf],
                        'min_value': [- np.inf, np.inf],
                        'alpha': [0, 1],
                        'height': [0, np.inf]}
    INTEGER_PROPERTIES = {'number_of_bins': [1, np.inf]}
    # The color can only be a color
    # negative_color can only be a color or None
=======
    SYNONYMOUS_PROPERTIES = {'max_value': {'auto': None},
                             'min_value': {'auto': None}}
>>>>>>> ea6da6ad

    def __init__(self, *args, **kwargs):
        super(self.__class__, self).__init__(*args, **kwargs)
        self.bw = pyBigWig.open(self.properties['file'])

    def set_properties_defaults(self):
        super(BigWigTrack, self).set_properties_defaults()
        super(BigWigTrack, self).process_type_for_coverage_track()
        if self.properties['negative_color'] is None:
            self.properties['negative_color'] = self.properties['color']
<<<<<<< HEAD
=======
        try:
            self.properties['number_of_bins'] = \
                int(self.properties['number_of_bins'])
        except TypeError:
            default_value = self.DEFAULTS_PROPERTIES['number_of_bins']
            self.log.warning("'number of bins' value: {} "
                             "for bedgraph file {} "
                             "is not valid. Using default value ({}})"
                             "".format(self.properties['number_of_bins'],
                                       self.properties['file'],
                                       default_value))
            self.properties['number_of_bins'] = default_value
>>>>>>> ea6da6ad

    def plot(self, ax, chrom_region, start_region, end_region):
        formated_region = "{}:{}-{}".format(chrom_region, start_region, end_region)

        if chrom_region not in self.bw.chroms().keys():
            chrom_region_before = chrom_region
            chrom_region = self.change_chrom_names(chrom_region)
            if chrom_region not in self.bw.chroms().keys():
                self.log.warning("*Warning*\nNeither " + chrom_region_before
                                 + " nor " + chrom_region + " exits as a "
                                 "chromosome name inside the bigwig file. "
                                 "This will generate an empty track!!\n")
                return

        chrom_region = self.check_chrom_str_bytes(self.bw.chroms().keys(), chrom_region)

        if chrom_region not in self.bw.chroms().keys():
            self.log.warning("Can not read region {} from bigwig file:\n\n"
                             "{}\n\nPlease check that the chromosome name is part of the bigwig file "
                             "and that the region is valid".format(formated_region, self.properties['file']))

        # on rare occasions pyBigWig may throw an error, apparently caused by a corruption
        # of the memory. This only occurs when calling trackPlot from different
        # processors. Reloading the file solves the problem.
        num_tries = 0
        scores_per_bin = None
        while num_tries < 5:
            num_tries += 1
            try:
                scores_per_bin = np.array(self.bw.stats(chrom_region, start_region,
                                                        end_region, nBins=self.properties['number_of_bins'],
                                                        type=self.properties['summary_method'])).astype(float)
                if self.properties['nans_to_zeros'] and np.any(np.isnan(scores_per_bin)):
                    scores_per_bin[np.isnan(scores_per_bin)] = 0
            except Exception as e:
                self.bw = pyBigWig.open(self.properties['file'])

                self.log.warning("error found while reading bigwig scores ({}).\nTrying again. Iter num: {}".
                                 format(e, num_tries))
                pass
            else:
                if num_tries > 1:
                    self.log.warning("After {} the scores could be computed".format(num_tries))
                break

        x_values = np.linspace(start_region, end_region, self.properties['number_of_bins'])

        plot_coverage(ax, x_values, scores_per_bin, self.plot_type, self.size,
                      self.properties['color'],
                      self.properties['negative_color'],
                      self.properties['alpha'])

        ymin, ymax = ax.get_ylim()
        if self.properties['max_value'] is not None:
            ymax = self.properties['max_value']
        if self.properties['min_value'] is not None:
            ymin = self.properties['min_value']

        if self.properties['orientation'] == 'inverted':
            ax.set_ylim(ymax, ymin)
        else:
            ax.set_ylim(ymin, ymax)

        return ax<|MERGE_RESOLUTION|>--- conflicted
+++ resolved
@@ -23,11 +23,7 @@
 # A lower number of bins produces a coarser tracks
 number_of_bins = 700
 # to convert missing data (NaNs) into zeros. Otherwise, missing data is not plotted.
-<<<<<<< HEAD
-nans_to_zeros = True
-=======
 nans_to_zeros = true
->>>>>>> ea6da6ad
 # The possible summary methods are given by pyBigWig:
 # mean/average/stdev/dev/max/min/cov/coverage/sum
 # default is mean
@@ -38,13 +34,8 @@
 # similarly points:ms sets the point size (markersize (ms) to the given float
 # type = line:0.5
 # type = points:0.5
-<<<<<<< HEAD
-# set show_data_range to no to hide the text on the upper-left showing the data range
-show_data_range = yes
-=======
 # set show data range to false to hide the text on the upper-left showing the data range
 show_data_range = true
->>>>>>> ea6da6ad
 file_type = {}
     """.format(TRACK_TYPE)
 
@@ -59,17 +50,13 @@
                            'summary_method': 'mean',
                            'number_of_bins': 700,
                            'type': 'fill'}
-<<<<<<< HEAD
     NECESSARY_PROPERTIES = ['file']
     SYNONYMOUS_PROPERTIES = {'max_value': {'auto': None},
                              'min_value': {'auto': None}}
-=======
->>>>>>> ea6da6ad
     POSSIBLE_PROPERTIES = {'orientation': [None, 'inverted'],
                            'summary_method': ['mean', 'average', 'max', 'min',
                                               'stdev', 'dev', 'coverage',
                                               'cov', 'sum']}
-<<<<<<< HEAD
     BOOLEAN_PROPERTIES = ['nans_to_zeros', 'show_data_range']
     STRING_PROPERTIES = ['file', 'file_type', 'overlay_previous',
                          'orientation', 'summary_method',
@@ -82,10 +69,6 @@
     INTEGER_PROPERTIES = {'number_of_bins': [1, np.inf]}
     # The color can only be a color
     # negative_color can only be a color or None
-=======
-    SYNONYMOUS_PROPERTIES = {'max_value': {'auto': None},
-                             'min_value': {'auto': None}}
->>>>>>> ea6da6ad
 
     def __init__(self, *args, **kwargs):
         super(self.__class__, self).__init__(*args, **kwargs)
@@ -96,21 +79,6 @@
         super(BigWigTrack, self).process_type_for_coverage_track()
         if self.properties['negative_color'] is None:
             self.properties['negative_color'] = self.properties['color']
-<<<<<<< HEAD
-=======
-        try:
-            self.properties['number_of_bins'] = \
-                int(self.properties['number_of_bins'])
-        except TypeError:
-            default_value = self.DEFAULTS_PROPERTIES['number_of_bins']
-            self.log.warning("'number of bins' value: {} "
-                             "for bedgraph file {} "
-                             "is not valid. Using default value ({}})"
-                             "".format(self.properties['number_of_bins'],
-                                       self.properties['file'],
-                                       default_value))
-            self.properties['number_of_bins'] = default_value
->>>>>>> ea6da6ad
 
     def plot(self, ax, chrom_region, start_region, end_region):
         formated_region = "{}:{}-{}".format(chrom_region, start_region, end_region)
