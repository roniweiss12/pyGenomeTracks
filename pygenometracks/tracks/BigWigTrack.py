--- conflicted
+++ resolved
@@ -1,10 +1,6 @@
 from . GenomeTrack import GenomeTrack
 import numpy as np
-<<<<<<< HEAD
-from .. utilities import plot_coverage, transform
-=======
-from .. utilities import plot_coverage, InputError
->>>>>>> acfdbb66
+from .. utilities import plot_coverage, InputError, transform
 import pyBigWig
 
 DEFAULT_BIGWIG_COLOR = '#33a02c'
@@ -79,14 +75,11 @@
                            'summary_method': 'mean',
                            'number_of_bins': 700,
                            'type': 'fill',
-<<<<<<< HEAD
                            'transform': 'no',
                            'log_pseudocount': 0,
-                           'y_axis_values': 'transformed'}
-=======
+                           'y_axis_values': 'transformed',
                            'second_file': None,
                            'operation': 'file'}
->>>>>>> acfdbb66
     NECESSARY_PROPERTIES = ['file']
     SYNONYMOUS_PROPERTIES = {'max_value': {'auto': None},
                              'min_value': {'auto': None}}
@@ -101,11 +94,8 @@
     STRING_PROPERTIES = ['file', 'file_type', 'overlay_previous',
                          'orientation', 'summary_method',
                          'title', 'color', 'negative_color',
-<<<<<<< HEAD
-                         'type', 'transform', 'y_axis_values']
-=======
+                         'transform', 'y_axis_values',
                          'type', 'second_file', 'operation']
->>>>>>> acfdbb66
     FLOAT_PROPERTIES = {'max_value': [- np.inf, np.inf],
                         'min_value': [- np.inf, np.inf],
                         'log_pseudocount': [- np.inf, np.inf],
