--- conflicted
+++ resolved
@@ -350,79 +350,45 @@
             valid_colormap = None
             message = ""
             # We will try to process the color as a colormap
-<<<<<<< HEAD
             # If someone what to use its own colormap,
             # he can specify the rgb values or color values:
             # For example:
+            # colormap = ['white', (1, 0.88, 0.66), (1, 0.74, 0.25), (1, 0.5, 0), (1, 0.19, 0), (0.74, 0, 0), (0.35, 0, 0)]
+            # Warning:
             # colormap = ['white', (1, 0.88, 2./3), (1, 0.74, 0.25), (1, 0.5, 0), (1, 0.19, 0), (0.74, 0, 0), (0.35, 0, 0)]
+            # is not any more a valid color because of 2./3
             if self.properties[param][0] == '[':
-                try:
-                    custom_colors = eval(self.properties[param])
-                except (SyntaxError, NameError) as e:
-                    self.log.warning("Warning: section "
-                                     f"{self.properties['section_name']},"
-                                     f" {param} was set as "
-                                     f"{self.properties[param]} but "
-                                     f"raises an error:\n{e}\nIt will be "
-                                     "ignored and default value will be "
-                                     "used.\n")
-                else:
-                    try:
-                        valid_colormap = mc.LinearSegmentedColormap.from_list(
-                            'custom', custom_colors, N=100)
-                    except ValueError as e:
-                        self.log.warning("Warning: section "
-                                         f"{self.properties['section_name']},"
-                                         f" {param} was set as "
-                                         f"{self.properties[param]} but "
-                                         f"raises an error:\n{e}\nIt will "
-                                         f"be ignored and"
-                                         " default value will be used.\n")
+                if self.properties[param][-1] == ']':
+                    # We remove all space and quote
+                    prepared_color_list = re.sub(" |\'|\"", "", self.properties[param][1:-1])
+                    # We extract individual colors
+                    match = block_no_comma_outside_parenthesis.findall(prepared_color_list)
+                    if match is not None:
+                        # We check the color which start with '(' are (r,g,b) with rgb as floats
+                        if all([color_tuple.match(v) is not None
+                                for v in match if v[0] == '(']):
+                            # We try to convert them as float:
+                            try:
+                                custom_colors = [tuple([float(v) for v in color_tuple.match(v).groups()])
+                                                 if v[0] == '(' else v for v in match]
+                            except ValueError:
+                                message = "some (r,g,b) values of the list could not be converted to float"
+                            else:
+                                try:
+                                    valid_colormap = mc.LinearSegmentedColormap.from_list(
+                                        'custom', custom_colors, N=100)
+                                except ValueError:
+                                    message = "the list of color could not be converted to colormap"
+                        else:
+                            message = "there is no color between brackets"
+                    else:
+                        message = "some colors starting with ( in the color" \
+                                  " list are not formatted (r,g,b) with r,g,b as float"
+                if message != "":
+                    message = f" ({message})"
             else:
                 if self.properties[param] in dir(plt.cm):
                     valid_colormap = self.properties[param]
-=======
-            if valid_color is None:
-                # If someone what to use its own colormap,
-                # he can specify the rgb values or color values:
-                # For example:
-                # colormap = ['white', (1, 0.88, 0.66), (1, 0.74, 0.25), (1, 0.5, 0), (1, 0.19, 0), (0.74, 0, 0), (0.35, 0, 0)]
-                # Warning:
-                # colormap = ['white', (1, 0.88, 2./3), (1, 0.74, 0.25), (1, 0.5, 0), (1, 0.19, 0), (0.74, 0, 0), (0.35, 0, 0)]
-                # is not any more a valid color because of 2./3
-                if self.properties[param][0] == '[':
-                    if self.properties[param][-1] == ']':
-                        # We remove all space and quote
-                        prepared_color_list = re.sub(" |\'|\"", "", self.properties[param][1:-1])
-                        # We extract individual colors
-                        match = block_no_comma_outside_parenthesis.findall(prepared_color_list)
-                        if match is not None:
-                            # We check the color which start with '(' are (r,g,b) with rgb as floats
-                            if all([color_tuple.match(v) is not None
-                                    for v in match if v[0] == '(']):
-                                # We try to convert them as float:
-                                try:
-                                    custom_colors = [tuple([float(v) for v in color_tuple.match(v).groups()])
-                                                     if v[0] == '(' else v for v in match]
-                                except ValueError:
-                                    message = "some (r,g,b) values of the list could not be converted to float"
-                                else:
-                                    try:
-                                        valid_colormap = mc.LinearSegmentedColormap.from_list(
-                                            'custom', custom_colors, N=100)
-                                    except ValueError:
-                                        message = "the list of color could not be converted to colormap"
-                            else:
-                                message = "there is no color between brackets"
-                        else:
-                            message = "some colors starting with ( in the color" \
-                                      " list are not formatted (r,g,b) with r,g,b as float"
-                    if message != "":
-                        message = f" ({message})"
-                else:
-                    if self.properties[param] in dir(plt.cm):
-                        valid_colormap = self.properties[param]
->>>>>>> af14041c
         # Here, colormap is possible
         # valid_color is None or a valid color or the default value
         # valid_colormap is None or a valid colormap
