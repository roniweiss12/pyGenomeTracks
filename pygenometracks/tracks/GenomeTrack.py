--- conflicted
+++ resolved
@@ -5,7 +5,7 @@
 import numpy as np
 from matplotlib import colors as mc
 import matplotlib.pyplot as plt
-<<<<<<< HEAD
+from matplotlib.ticker import LogFormatter
 import re
 
 # This is a regex for float which would work for 11, 102.25, but also .2
@@ -14,10 +14,6 @@
 # put each float in a group:
 color_tuple = re.compile(r'^\(({0}),({0}),({0})\)$'.format(float_regex))
 # This is a regex for group without comma except between parenthesis
-block_no_comma_outside_parenthesis = re.compile(r'(?:[^,(]|\([^)]*\))+')
-=======
-from matplotlib.ticker import LogFormatter
->>>>>>> bc665a6c
 
 
 class GenomeTrack(object):
