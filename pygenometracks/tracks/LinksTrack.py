from . GenomeTrack import GenomeTrack
from pygenometracks.utilities import InputError
from intervaltree import IntervalTree, Interval
import matplotlib
import numpy as np
import matplotlib.pyplot as plt
from matplotlib.patches import Arc, Polygon
<<<<<<< HEAD
from .. utilities import opener, to_string, change_chrom_names, temp_file_from_intersect
=======
from tqdm import tqdm
>>>>>>> 1b9082ef

DEFAULT_LINKS_COLOR = 'blue'
HUGE_NUMBER = 1e15  # Which should be above any chromosome size


class LinksTrack(GenomeTrack):
    SUPPORTED_ENDINGS = ['.arcs', '.arc', '.link', '.links', '.bedpe']
    TRACK_TYPE = 'links'
    OPTIONS_TXT = GenomeTrack.OPTIONS_TXT + """
# the file format for links is (tab separated)
#   chr1 start1 end1 chr2 start2 end2 (score ...)
# The score field is optional
# The fields after the score field will be ignored
# for example:
#   chr1 100 200 chr1 250 300 0.5
# depending on the value of links_type either 'arcs' or 'triangles' or 'loops' can be plotted.
# If arcs, a line will be drawn from the center of the first region (chr1: 150),
# to the center of the other region (chr1: 275).
# if triangles, the vertix of the triangle will be drawn at the center between the two points
# (also the extremity of each position is used)
# if loops, a rectangle highlighting the intersection between the 2 regions will be shown
# the triangles, and loops options are convenient to overlay over a
# Hi-C matrix to highlight the matrix pixel of the highlighted link
# For these tracks do not hesitate to put large line_width like 5 or 10.
links_type = arcs
# For triangles and arcs, by default the extremities coordinates are used
# To use the middle of start1 and end1 and the middle of start2 and end2
#use_middle = true
# color of the lines
color = red
# if color is a valid colormap name (like RdYlGn),
# then the score is mapped to the colormap.
#color = RdYlGn
# To set the minimum and maximum value of the colormap:
#min_value = 0
#max_value = 1.2
# To use transparency, you can use alpha
# default is 0.8
# alpha = 0.5
# if line_width is not given, the score is used to set the line width
# using the following formula (0.5 * square root(score)
#line_width = 0.5
# options for line_style are 'solid', 'dashed', 'dotted', and 'dashdot'
line_style = solid
# If you want to compact the arcs (when you have both long and short arcs)
# You can choose a compact level of
# 1 (the height is proportional to the square root of the distance)
# 2 (the height is the same for all distances)
# (default is 0 proportional to distance)
#compact_arcs_level = 2
# To be able to see small arcs when big arcs exists, you can set
# the upper y limit.
# The unit is bp. This corresponds to the longest arc you will see.
# This option is incompatible with compact_arcs_level = 2
#ylim = 100000
file_type = {}
    """.format(TRACK_TYPE)
    DEFAULTS_PROPERTIES = {'links_type': 'arcs',
                           'line_width': None,
                           'line_style': 'solid',
                           'orientation': None,
                           'color': DEFAULT_LINKS_COLOR,
                           'alpha': 0.8,
                           'max_value': None,
                           'min_value': None,
                           'region': None,  # Cannot be set manually but is set by tracksClass
                           'ylim': None,
                           'compact_arcs_level': '0',
                           'use_middle': False}
    NECESSARY_PROPERTIES = ['file']
    SYNONYMOUS_PROPERTIES = {'max_value': {'auto': None},
                             'min_value': {'auto': None},
                             'ylim': {'auto': None}}
    POSSIBLE_PROPERTIES = {'orientation': [None, 'inverted'],
                           'links_type': ['arcs', 'triangles', 'loops'],
                           'line_style': ['solid', 'dashed',
                                          'dotted', 'dashdot'],
                           'compact_arcs_level': ['0', '1', '2']}
    BOOLEAN_PROPERTIES = ['use_middle']
    STRING_PROPERTIES = ['file', 'file_type', 'overlay_previous',
                         'orientation', 'links_type', 'line_style',
                         'title', 'color', 'compact_arcs_level']
    FLOAT_PROPERTIES = {'max_value': [- np.inf, np.inf],
                        'min_value': [- np.inf, np.inf],
                        'ylim': [0, np.inf],
                        'alpha': [0, 1],
                        'line_width': [0, np.inf],
                        'height': [0, np.inf]}
    INTEGER_PROPERTIES = {}
    # The color can be a color or a colormap (if there is a score)

    def set_properties_defaults(self):
        super(LinksTrack, self).set_properties_defaults()
        self.max_height = None
        self.interval_tree, min_score, max_score, has_score = self.process_link_file(self.properties['region'])
        if self.properties['line_width'] is None and not has_score:
            self.log.warning("*WARNING* for section {}"
                             " no line_width has been set but some "
                             "lines do not have scores."
                             "line_width has been set to "
                             "0.5".format(self.properties['section_name']))
            self.properties['line_width'] = 0.5

        self.colormap = None
        # check if the color given is a color map
        is_colormap = self.process_color('color', colormap_possible=True,
                                         default_value_is_colormap=False)
        if is_colormap:
            if not has_score:
                self.log.warning("*WARNING* for section {}"
                                 " a colormap was chosen but some "
                                 "lines do not have scores."
                                 "Color has been set to "
                                 "{}".format(self.properties['section_name'],
                                             DEFAULT_LINKS_COLOR))
                self.properties['color'] = DEFAULT_LINKS_COLOR
            else:
                self.colormap = self.properties['color']

        if self.colormap is not None:
            if self.properties['min_value'] is not None:
                min_score = self.properties['min_value']
            if self.properties['max_value'] is not None:
                max_score = self.properties['max_value']

            norm = matplotlib.colors.Normalize(vmin=min_score,
                                               vmax=max_score)

            cmap = matplotlib.cm.get_cmap(self.properties['color'])
            self.colormap = matplotlib.cm.ScalarMappable(norm=norm, cmap=cmap)

        if self.properties['compact_arcs_level'] == '2' and \
           self.properties['ylim'] is not None:
            self.log.warning("*WARNING* for section {}"
                             " a ylim was set but "
                             "compact_arcs_level was set to 2."
                             "ylim will be ignore."
                             "".format(self.properties['section_name']))
            self.properties['ylim'] = None

    def plot(self, ax, chrom_region, region_start, region_end):
        """
        Makes and arc connecting two points on a linear scale representing
        interactions between Hi-C bins.
        :param ax: matplotlib axis
        :param label_ax: matplotlib axis for labels
        """
        self.max_height = 0
        count = 0

        if chrom_region not in list(self.interval_tree):
            chrom_region_before = chrom_region
            chrom_region = change_chrom_names(chrom_region)
            if chrom_region not in list(self.interval_tree):
                self.log.warning("*Warning*\nNeither " + chrom_region_before
                                 + " nor " + chrom_region + " existss as a "
                                 "chromosome name inside the link file. "
                                 "This will generate an empty track!!\n")
                return

        chrom_region = self.check_chrom_str_bytes(self.interval_tree, chrom_region)

        arcs_in_region = sorted(self.interval_tree[chrom_region][region_start:region_end])

        for idx, interval in enumerate(arcs_in_region):
            # skip intervals whose start and end are outside the plotted region
            if interval.begin < region_start and interval.end > region_end:
                continue

            if self.properties['line_width'] is not None:
                self.line_width = float(self.properties['line_width'])
            else:
                self.line_width = 0.5 * np.sqrt(interval.data[4])

            if self.properties['links_type'] == 'triangles':
                self.plot_triangles(ax, interval)
            elif self.properties['links_type'] == 'loops':
                self.plot_loops(ax, interval.data)
            else:
                self.plot_arcs(ax, interval)

            count += 1

        # the arc height is equal to the radius, the track height is the largest
        # radius plotted plus an small increase to avoid cropping of the arcs
        self.max_height *= 1.1
        if self.properties['ylim'] is None:
            ymax = self.max_height
        else:
            if self.properties['compact_arcs_level'] == '1':
                ymax = np.sqrt(self.properties['ylim'])
            else:
                ymax = self.properties['ylim']
        self.log.debug("{} were links plotted".format(count))
        if self.properties['orientation'] == 'inverted':
            ax.set_ylim(ymax, -1)
        else:
            ax.set_ylim(-1, ymax)

        # I guess this was forgotten
        # self.log.debug('title is {}'.format(self.properties['title']))

    def plot_y_axis(self, ax, plot_ax):
        if self.colormap is not None and self.properties['overlay_previous'] == 'no':
            self.colormap.set_array([])

            cobar = plt.colorbar(self.colormap, ax=ax, fraction=1,
                                 orientation='vertical')

            cobar.solids.set_edgecolor("face")
            cobar.ax.tick_params(labelsize='smaller')
            cobar.ax.yaxis.set_ticks_position('left')
            # adjust the labels of the colorbar
            ticks = cobar.ax.get_yticks()
            labels = cobar.ax.set_yticklabels(ticks.astype('float32'))
            (vmin, vmax) = cobar.mappable.get_clim()
            for idx in np.where(ticks == vmin)[0]:
                # if the label is at the start of the colobar
                # move it above avoid being cut or overlapping with other track
                labels[idx].set_verticalalignment('bottom')
            for idx in np.where(ticks == vmax)[0]:
                # if the label is at the end of the colobar
                # move it a bit inside to avoid overlapping
                # with other labels
                labels[idx].set_verticalalignment('top')

    def plot_arcs(self, ax, interval):

        width = (interval.end - interval.begin)
        if self.properties['compact_arcs_level'] == '1':
            half_height = np.sqrt(width)
        elif self.properties['compact_arcs_level'] == '2':
            half_height = 1000
        else:
            half_height = width
        center = interval.begin + width / 2
        if half_height > self.max_height:
            self.max_height = half_height
        # I think this was an error...
        # ax.plot([center], [diameter])
        if self.colormap:
            # translate score field
            # into a color
            rgb = self.colormap.to_rgba(interval.data[4])
        else:
            rgb = self.properties['color']
        ax.add_patch(Arc((center, 0), width,
                         2 * half_height, 0, 0, 180, color=rgb,
                         linewidth=self.line_width,
                         ls=self.properties['line_style']))

    def plot_triangles(self, ax, interval):
        x1 = interval.begin
        x2 = x1 + float(interval.end - interval.begin) / 2
        x3 = interval.end
        y1 = 0
        if self.properties['compact_arcs_level'] == '1':
            y2 = np.sqrt(interval.end - interval.begin)
        elif self.properties['compact_arcs_level'] == '2':
            y2 = 1000
        else:
            y2 = (interval.end - interval.begin)

        if self.colormap:
            # translate score field
            # into a color
            rgb = self.colormap.to_rgba(interval.data[4])
        else:
            rgb = self.properties['color']

        triangle = Polygon(np.array([[x1, y1], [x2, y2], [x3, y1]]),
                           closed=False,
                           facecolor='none', edgecolor=rgb,
                           linewidth=self.line_width,
                           ls=self.properties['line_style'])
        ax.add_artist(triangle)
        if y2 > self.max_height:
            self.max_height = y2

    def plot_loops(self, ax, loop):
        """
              " <- 2
        3->  "  " <- 1
               " <- 0
            """
        width1 = loop[1] - loop[0]
        width2 = loop[3] - loop[2]
        x0 = (loop[1] + loop[2]) / 2
        y0 = loop[2] - loop[1]

        x1 = x0 + width2 / 2
        y1 = y0 + width2

        x2 = (loop[0] + loop[3]) / 2
        y2 = loop[3] - loop[0]

        x3 = x0 - width1 / 2
        y3 = y0 + width1

        if self.colormap:
            # translate score field
            # into a color
            rgb = self.colormap.to_rgba(loop[4])
        else:
            rgb = self.properties['color']

        rectangle = Polygon(np.array([[x0, y0], [x1, y1], [x2, y2], [x3, y3]]),
                            facecolor='none', edgecolor=rgb,
                            linewidth=self.line_width,
                            ls=self.properties['line_style'])
        ax.add_artist(rectangle)
        if y2 > self.max_height:
            self.max_height = y2

    def process_link_file(self, plot_regions):
        # the file format expected is similar to file format of links in
        # circos:
        # chr1 100 200 chr1 250 300 0.5
        # where the last value is a score.

        if plot_regions is None:
            file_to_open = self.properties['file']
        else:
            # To be sure we do not miss links we will intersect with bed with
            # only chromosomes used in plot_regions
            plot_regions_adapted = [(chrom, 0, HUGE_NUMBER) for chrom, __, __ in plot_regions]
            file_to_open = temp_file_from_intersect(self.properties['file'],
                                                    plot_regions_adapted)

        valid_intervals = 0
        interval_tree = {}
        line_number = 0
        has_score = True
        max_score = float('-inf')
        min_score = float('inf')
<<<<<<< HEAD
        file_h = opener(file_to_open)
        for line in file_h.readlines():
            line_number += 1
            line = to_string(line)
            if line.startswith('browser') or line.startswith('track') or line.startswith('#'):
                continue
            try:
                chrom1, start1, end1, chrom2, start2, end2 = line.strip().split('\t')[:6]
            except Exception as detail:
                raise InputError('File not valid. The format is chrom1 start1, end1, '
                                 'chrom2, start2, end2\nError: {}\n in line\n {}'.format(detail, line))
            if chrom1 != chrom2:
                self.log.warning("Only links in same chromosome are used. Skipping line\n{}\n".format(line))
                continue
=======
        with open(self.properties['file'], 'r') as file_h:
            for line in tqdm(file_h.readlines()):
                line_number += 1
                if line.startswith('browser') or line.startswith('track') or line.startswith('#'):
                    continue
                try:
                    chrom1, start1, end1, chrom2, start2, end2 = line.strip().split('\t')[:6]
                except Exception as detail:
                    raise InputError('File not valid. The format is chrom1 start1, end1, '
                                     'chrom2, start2, end2\nError: {}\n in line\n {}'.format(detail, line))
                try:
                    score = line.strip().split('\t')[6]
                except IndexError:
                    has_score = False
                    score = np.nan
>>>>>>> 1b9082ef

            try:
                score = line.strip().split('\t')[6]
            except IndexError:
                has_score = False
                score = np.nan

            try:
                start1 = int(start1)
                end1 = int(end1)
                start2 = int(start2)
                end2 = int(end2)
            except ValueError as detail:
                raise InputError("Error reading line: {}. One of the fields is not "
                                 "an integer.\nError message: {}".format(line_number, detail))

            assert start1 <= end1, "Error in line #{}, end1 larger than start1 in {}".format(line_number, line)
            assert start2 <= end2, "Error in line #{}, end2 larger than start2 in {}".format(line_number, line)

            if has_score:
                try:
                    score = float(score)
                except ValueError as detail:
                    self.log.warning("Warning: reading line: {}. The score is not valid {} will not be used. "
                                     "\nError message: {}".format(line_number, score, detail))
                    score = np.nan
                    has_score = False
                else:
                    if score < min_score:
                        min_score = score
                    if score > max_score:
                        max_score = score

            if chrom1 not in interval_tree:
                interval_tree[chrom1] = IntervalTree()

            if start2 < start1:
                start1, start2 = start2, start1
                end1, end2 = end2, end1

            if self.properties['use_middle']:
                mid1 = (start1 + end1) / 2
                mid2 = (start2 + end2) / 2
                interval_tree[chrom1].add(Interval(mid1, mid2, [start1, end1, start2, end2, score]))
            else:
                # each interval spans from the smallest start to the largest end
                interval_tree[chrom1].add(Interval(start1, end2, [start1, end1, start2, end2, score]))
            valid_intervals += 1

        if valid_intervals == 0:
            self.log.warning("No valid intervals were found in file {}\n".format(self.properties['file']))

        file_h.close()
        return(interval_tree, min_score, max_score, has_score)<|MERGE_RESOLUTION|>--- conflicted
+++ resolved
@@ -5,11 +5,8 @@
 import numpy as np
 import matplotlib.pyplot as plt
 from matplotlib.patches import Arc, Polygon
-<<<<<<< HEAD
 from .. utilities import opener, to_string, change_chrom_names, temp_file_from_intersect
-=======
 from tqdm import tqdm
->>>>>>> 1b9082ef
 
 DEFAULT_LINKS_COLOR = 'blue'
 HUGE_NUMBER = 1e15  # Which should be above any chromosome size
@@ -345,9 +342,8 @@
         has_score = True
         max_score = float('-inf')
         min_score = float('inf')
-<<<<<<< HEAD
         file_h = opener(file_to_open)
-        for line in file_h.readlines():
+        for line in tqdm(file_h.readlines()):
             line_number += 1
             line = to_string(line)
             if line.startswith('browser') or line.startswith('track') or line.startswith('#'):
@@ -360,23 +356,6 @@
             if chrom1 != chrom2:
                 self.log.warning("Only links in same chromosome are used. Skipping line\n{}\n".format(line))
                 continue
-=======
-        with open(self.properties['file'], 'r') as file_h:
-            for line in tqdm(file_h.readlines()):
-                line_number += 1
-                if line.startswith('browser') or line.startswith('track') or line.startswith('#'):
-                    continue
-                try:
-                    chrom1, start1, end1, chrom2, start2, end2 = line.strip().split('\t')[:6]
-                except Exception as detail:
-                    raise InputError('File not valid. The format is chrom1 start1, end1, '
-                                     'chrom2, start2, end2\nError: {}\n in line\n {}'.format(detail, line))
-                try:
-                    score = line.strip().split('\t')[6]
-                except IndexError:
-                    has_score = False
-                    score = np.nan
->>>>>>> 1b9082ef
 
             try:
                 score = line.strip().split('\t')[6]
