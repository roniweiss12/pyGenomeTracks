from . GenomeTrack import GenomeTrack
from intervaltree import IntervalTree, Interval
import matplotlib
import numpy as np
import matplotlib.pyplot as plt
from matplotlib.patches import Arc, Polygon

DEFAULT_LINKS_COLOR = 'blue'


class LinksTrack(GenomeTrack):
    SUPPORTED_ENDINGS = ['.arcs', '.arc', '.link', '.links', '.bedpe']
    TRACK_TYPE = 'links'
    OPTIONS_TXT = GenomeTrack.OPTIONS_TXT + """
# the file format for links is (tab separated)
#   chr1 start1 end1 chr2 start2 end2 (score ...)
# The score field is optional
# The fields after the score field will be ignored
# for example:
#   chr1 100 200 chr1 250 300 0.5
# depending on the links type either an 'arc' or a 'triangle' or a 'loop' can be plotted.
# If an arc, a line will be drawn from the center of the first region (chr1: 150),
# to the center of the other region (chr1: 275).
# if a triangle, the vertix of the triangle will be drawn at the center between the two points (also the center of
# each position is used)
# if a loop, a rectangle highlighting the intersection between the 2 regions will be shown
# the triangles, and loops options are convenient to overlay over a
# Hi-C matrix to highlight the matrix pixel of the highlighted link
# For these tracks do not hesitate to put large line width like 5 or 10.
links type = arcs
# color of the lines
# if color is a valid colormap name (like RdYlGn),
# then the score is mapped to the colormap.
color = red
# if line width is not given, the score is used to set the line width
# using the following formula (0.5 * square root(score)
# line width = 0.5
# options for line style are 'solid', 'dashed', 'dotted' etc. The full list of
# styles can be found here: https://matplotlib.org/gallery/lines_bars_and_markers/linestyles.html
line style = solid
file_type = {}
    """.format(TRACK_TYPE)

    def __init__(self, *args, **kwarg):
        super(LinksTrack, self).__init__(*args, **kwarg)
        # the file format expected is similar to file format of links in
        # circos:
        # chr1 100 200 chr1 250 300 0.5
        # where the last value is a score.
        if 'line style' not in self.properties:
            self.properties['line style'] = 'solid'
        if 'links type' not in self.properties:
            self.properties['links type'] = 'arcs'
        self.max_height = None
        valid_intervals = 0
        interval_tree = {}
        line_number = 0
        has_score = True
        max_score = float('-inf')
        min_score = float('inf')
        with open(self.properties['file'], 'r') as file_h:
            for line in file_h.readlines():
                line_number += 1
                if line.startswith('browser') or line.startswith('track') or line.startswith('#'):
                    continue
                try:
                    chrom1, start1, end1, chrom2, start2, end2 = line.strip().split('\t')[:6]
                except Exception as detail:
                    self.log.error('File not valid. The format is chrom1 start1, end1, '
                                   'chrom2, start2, end2\nError: {}\n in line\n {}'.format(detail, line))
                    exit(1)
                try:
                    score = line.strip().split('\t')[6]
                except IndexError:
                    has_score = False
                    score = np.nan

                try:
                    start1 = int(start1)
                    end1 = int(end1)
                    start2 = int(start2)
                    end2 = int(end2)
                except ValueError as detail:
                    self.log.error("Error reading line: {}. One of the fields is not "
                                   "an integer.\nError message: {}".format(line_number, detail))
                    exit(1)

                assert start1 <= end1, "Error in line #{}, end1 larger than start1 in {}".format(line_number, line)
                assert start2 <= end2, "Error in line #{}, end2 larger than start2 in {}".format(line_number, line)

                if has_score:
                    try:
                        score = float(score)
                    except ValueError as detail:
                        self.log.warning("Warning: reading line: {}. The score is not valid {} will not be used. "
                                         "\nError message: {}".format(line_number, score, detail))
                        score = np.nan
                        has_score = False
                    else:
                        if score < min_score:
                            min_score = score
                        if score > max_score:
                            max_score = score

                if chrom1 != chrom2:
                    self.log.warning("Only links in same chromosome are used. Skipping line\n{}\n".format(line))
                    continue

                if chrom1 not in interval_tree:
                    interval_tree[chrom1] = IntervalTree()

                if start2 < start1:
                    start1, start2 = start2, start1
                    end1, end2 = end2, end1

                # each interval spans from the smallest start to the largest end
                interval_tree[chrom1].add(Interval(start1, end2, [start1, end1, start2, end2, score]))
                valid_intervals += 1

        if valid_intervals == 0:
            self.log.warning("No valid intervals were found in file {}".format(self.properties['file']))

        file_h.close()
        self.interval_tree = interval_tree

        if 'line width' not in self.properties and not has_score:
            self.log.warning("*WARNING* for section {}"
                             " no line width has been set but some "
                             "lines do not have scores."
                             "line width has been set to "
                             "0.5".format(self.properties['section_name']))
            self.properties['line width'] = 0.5

        if 'alpha' not in self.properties:
            self.properties['alpha'] = 0.8

        if 'color' not in self.properties:
            self.properties['color'] = DEFAULT_LINKS_COLOR
        self.colormap = None
        # check if the color given is a color map
        if not matplotlib.colors.is_color_like(self.properties['color']):
            # check if the color is a valid colormap name
            if self.properties['color'] not in matplotlib.cm.datad:
                self.log.warning("*WARNING* color: '{}' for section {}"
                                 " is not valid. Color has "
                                 "been set to "
                                 "{}".format(self.properties['color'],
                                             self.properties['section_name'],
                                             DEFAULT_LINKS_COLOR))
                self.properties['color'] = DEFAULT_LINKS_COLOR
            else:
                if not has_score:
                    self.log.warning("*WARNING* for section {}"
                                     " a colormap was chosen but some "
                                     "lines do not have scores."
                                     "Color has been set to "
                                     "{}".format(self.properties['section_name'],
                                                 DEFAULT_LINKS_COLOR))
                    self.properties['color'] = DEFAULT_LINKS_COLOR
                else:
                    self.colormap = self.properties['color']

        if self.colormap is not None:
            if 'min_value' in self.properties:
                min_score = self.properties['min_value']
            if 'max_value' in self.properties:
                max_score = self.properties['max_value']

            norm = matplotlib.colors.Normalize(vmin=min_score,
                                               vmax=max_score)

            cmap = matplotlib.cm.get_cmap(self.properties['color'])
            self.colormap = matplotlib.cm.ScalarMappable(norm=norm, cmap=cmap)

    def plot(self, ax, chrom_region, region_start, region_end):
        """
        Makes and arc connecting two points on a linear scale representing
        interactions between Hi-C bins.
        :param ax: matplotlib axis
        :param label_ax: matplotlib axis for labels
        """
        self.max_height = 0
        count = 0

        if chrom_region not in list(self.interval_tree):
            chrom_region_before = chrom_region
            chrom_region = self.change_chrom_names(chrom_region)
            if chrom_region not in list(self.interval_tree):
<<<<<<< HEAD
                self.log.warning("*Warning*\nNeither " + chrom_region_before +
                                 " nor " + chrom_region + " exits as a "
=======
                self.log.warning("*Warning*\nNeither " + chrom_region_before
                                 + " nor " + chrom_region + " exits as a "
>>>>>>> 5504d084
                                 "chromosome name inside the link file. "
                                 "This will generate an empty track!!\n")
                return

        chrom_region = self.check_chrom_str_bytes(self.interval_tree, chrom_region)

        arcs_in_region = sorted(self.interval_tree[chrom_region][region_start:region_end])

        for idx, interval in enumerate(arcs_in_region):
            # skip intervals whose start and end are outside the plotted region
            if interval.begin < region_start and interval.end > region_end:
                continue

            if 'line width' in self.properties:
                self.line_width = float(self.properties['line width'])
            else:
                self.line_width = 0.5 * np.sqrt(interval.data[4])

            if self.properties['links type'] == 'triangles':
                self.plot_triangles(ax, interval)
            elif self.properties['links type'] == 'loops':
                self.plot_loops(ax, interval.data)
            else:
                self.plot_arcs(ax, interval)

            count += 1

        # the arc height is equal to the radius, the track height is the largest
        # radius plotted plus an small increase to avoid cropping of the arcs
        self.max_height += self.max_height * 0.1
        self.log.debug("{} were links plotted".format(count))
        if 'orientation' in self.properties and self.properties['orientation'] == 'inverted':
            ax.set_ylim(self.max_height, -1)
        else:
            ax.set_ylim(-1, self.max_height)

        # I guess this was forgotten
        # self.log.debug('title is {}'.format(self.properties['title']))

    def plot_y_axis(self, ax, plot_ax):
        if self.colormap is not None and self.properties['overlay previous'] == 'no':
            self.colormap.set_array([])

            cobar = plt.colorbar(self.colormap, ax=ax, fraction=1,
                                 orientation='vertical')

            cobar.solids.set_edgecolor("face")
            cobar.ax.tick_params(labelsize='smaller')
            cobar.ax.yaxis.set_ticks_position('left')
            # adjust the labels of the colorbar
            ticks = cobar.ax.get_yticks()
            labels = cobar.ax.set_yticklabels(ticks.astype('float32'))
            (vmin, vmax) = cobar.mappable.get_clim()
            for idx in np.where(ticks == vmin)[0]:
                # if the label is at the start of the colobar
                # move it above avoid being cut or overlapping with other track
                labels[idx].set_verticalalignment('bottom')
            for idx in np.where(ticks == vmax)[0]:
                # if the label is at the end of the colobar
                # move it a bit inside to avoid overlapping
                # with other labels
                labels[idx].set_verticalalignment('top')

    def plot_arcs(self, ax, interval):

        diameter = (interval.end - interval.begin)
        radius = float(diameter) / 2
        center = interval.begin + float(diameter) / 2
        if radius > self.max_height:
            self.max_height = radius
        ax.plot([center], [diameter])
        if self.colormap:
            # translate score field
            # into a color
            rgb = self.colormap.to_rgba(interval.data[4])
        else:
            rgb = self.properties['color']
        ax.add_patch(Arc((center, 0), diameter,
                         diameter, 0, 0, 180, color=rgb,
                         linewidth=self.line_width, ls=self.properties['line style']))

    def plot_triangles(self, ax, interval):
        x1 = interval.begin
        x2 = x1 + float(interval.end - interval.begin) / 2
        x3 = interval.end
        y1 = 0
        y2 = (interval.end - interval.begin)
        if self.colormap:
            # translate score field
            # into a color
            rgb = self.colormap.to_rgba(interval.data[4])
        else:
            rgb = self.properties['color']

        triangle = Polygon(np.array([[x1, y1], [x2, y2], [x3, y1]]),
                           closed=False,
                           facecolor='none', edgecolor=rgb,
                           linewidth=self.line_width,
                           ls=self.properties['line style'])
        ax.add_artist(triangle)
        if y2 > self.max_height:
            self.max_height = y2

    def plot_loops(self, ax, loop):
        """
              " <- 2
        3->  "  " <- 1
               " <- 0
            """
        width1 = loop[1] - loop[0]
        width2 = loop[3] - loop[2]
        x0 = (loop[1] + loop[2]) / 2
        y0 = loop[2] - loop[1]

        x1 = x0 + width2 / 2
        y1 = y0 + width2

        x2 = (loop[0] + loop[3]) / 2
        y2 = loop[3] - loop[0]

        x3 = x0 - width1 / 2
        y3 = y0 + width1

        if self.colormap:
            # translate score field
            # into a color
            rgb = self.colormap.to_rgba(loop[4])
        else:
            rgb = self.properties['color']

        rectangle = Polygon(np.array([[x0, y0], [x1, y1], [x2, y2], [x3, y3]]),
                            facecolor='none', edgecolor=rgb,
                            linewidth=self.line_width,
                            ls=self.properties['line style'])
        ax.add_artist(rectangle)
        if y2 > self.max_height:
            self.max_height = y2<|MERGE_RESOLUTION|>--- conflicted
+++ resolved
@@ -186,13 +186,8 @@
             chrom_region_before = chrom_region
             chrom_region = self.change_chrom_names(chrom_region)
             if chrom_region not in list(self.interval_tree):
-<<<<<<< HEAD
-                self.log.warning("*Warning*\nNeither " + chrom_region_before +
-                                 " nor " + chrom_region + " exits as a "
-=======
                 self.log.warning("*Warning*\nNeither " + chrom_region_before
                                  + " nor " + chrom_region + " exits as a "
->>>>>>> 5504d084
                                  "chromosome name inside the link file. "
                                  "This will generate an empty track!!\n")
                 return
