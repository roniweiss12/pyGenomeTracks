from . GenomeTrack import GenomeTrack
from pygenometracks.utilities import InputError
from intervaltree import IntervalTree, Interval
import matplotlib
import numpy as np
import matplotlib.pyplot as plt
from matplotlib.patches import Arc, Polygon
from .. utilities import opener, to_string
import sys
import tempfile
import pybedtools

DEFAULT_LINKS_COLOR = 'blue'


class LinksTrack(GenomeTrack):
    SUPPORTED_ENDINGS = ['.arcs', '.arc', '.link', '.links', '.bedpe']
    TRACK_TYPE = 'links'
    OPTIONS_TXT = GenomeTrack.OPTIONS_TXT + """
# the file format for links is (tab separated)
#   chr1 start1 end1 chr2 start2 end2 (score ...)
# The score field is optional
# The fields after the score field will be ignored
# for example:
#   chr1 100 200 chr1 250 300 0.5
# depending on the value of links_type either 'arcs' or 'triangles' or 'loops' can be plotted.
# If arcs, a line will be drawn from the center of the first region (chr1: 150),
# to the center of the other region (chr1: 275).
# if triangles, the vertix of the triangle will be drawn at the center between the two points
# (also the extremity of each position is used)
# if loops, a rectangle highlighting the intersection between the 2 regions will be shown
# the triangles, and loops options are convenient to overlay over a
# Hi-C matrix to highlight the matrix pixel of the highlighted link
# For these tracks do not hesitate to put large line_width like 5 or 10.
links_type = arcs
# For triangles and arcs, by default the extremities coordinates are used
# To use the middle of start1 and end1 and the middle of start2 and end2
#use_middle = true
# color of the lines
color = red
# if color is a valid colormap name (like RdYlGn),
# then the score is mapped to the colormap.
#color = RdYlGn
# To set the minimum and maximum value of the colormap:
#min_value = 0
#max_value = 1.2
# To use transparency, you can use alpha
# default is 0.8
# alpha = 0.5
# if line_width is not given, the score is used to set the line width
# using the following formula (0.5 * square root(score)
#line_width = 0.5
# options for line_style are 'solid', 'dashed', 'dotted', and 'dashdot'
line_style = solid
# If you want to compact the arcs (when you have both long and short arcs)
# You can choose a compact level of
# 1 (the height is proportional to the square root of the distance)
# 2 (the height is the same for all distances)
# (default is 0 proportional to distance)
#compact_arcs_level = 2
# To be able to see small arcs when big arcs exists, you can set
# the upper y limit.
# The unit is bp. This corresponds to the longest arc you will see.
# This option is incompatible with compact_arcs_level = 2
#ylim = 100000
file_type = {}
    """.format(TRACK_TYPE)
    DEFAULTS_PROPERTIES = {'links_type': 'arcs',
                           'line_width': None,
                           'line_style': 'solid',
                           'orientation': None,
                           'color': DEFAULT_LINKS_COLOR,
                           'alpha': 0.8,
                           'max_value': None,
                           'min_value': None,
<<<<<<< HEAD
                           'region': None}  # Cannot be set manually but is set by tracksClass
=======
                           'ylim': None,
                           'compact_arcs_level': '0',
                           'use_middle': False}
>>>>>>> a424c38a
    NECESSARY_PROPERTIES = ['file']
    SYNONYMOUS_PROPERTIES = {'max_value': {'auto': None},
                             'min_value': {'auto': None},
                             'ylim': {'auto': None}}
    POSSIBLE_PROPERTIES = {'orientation': [None, 'inverted'],
                           'links_type': ['arcs', 'triangles', 'loops'],
                           'line_style': ['solid', 'dashed',
                                          'dotted', 'dashdot'],
                           'compact_arcs_level': ['0', '1', '2']}
    BOOLEAN_PROPERTIES = ['use_middle']
    STRING_PROPERTIES = ['file', 'file_type', 'overlay_previous',
                         'orientation', 'links_type', 'line_style',
                         'title', 'color', 'compact_arcs_level']
    FLOAT_PROPERTIES = {'max_value': [- np.inf, np.inf],
                        'min_value': [- np.inf, np.inf],
                        'ylim': [0, np.inf],
                        'alpha': [0, 1],
                        'line_width': [0, np.inf],
                        'height': [0, np.inf]}
    INTEGER_PROPERTIES = {}
    # The color can be a color or a colormap (if there is a score)

    def set_properties_defaults(self):
        super(LinksTrack, self).set_properties_defaults()
        self.max_height = None
        self.interval_tree, min_score, max_score, has_score = self.process_link_file(self.properties['region'])
        if self.properties['line_width'] is None and not has_score:
            self.log.warning("*WARNING* for section {}"
                             " no line_width has been set but some "
                             "lines do not have scores."
                             "line_width has been set to "
                             "0.5".format(self.properties['section_name']))
            self.properties['line_width'] = 0.5

        self.colormap = None
        # check if the color given is a color map
        is_colormap = self.process_color('color', colormap_possible=True,
                                         default_value_is_colormap=False)
        if is_colormap:
            if not has_score:
                self.log.warning("*WARNING* for section {}"
                                 " a colormap was chosen but some "
                                 "lines do not have scores."
                                 "Color has been set to "
                                 "{}".format(self.properties['section_name'],
                                             DEFAULT_LINKS_COLOR))
                self.properties['color'] = DEFAULT_LINKS_COLOR
            else:
                self.colormap = self.properties['color']

        if self.colormap is not None:
            if self.properties['min_value'] is not None:
                min_score = self.properties['min_value']
            if self.properties['max_value'] is not None:
                max_score = self.properties['max_value']

            norm = matplotlib.colors.Normalize(vmin=min_score,
                                               vmax=max_score)

            cmap = matplotlib.cm.get_cmap(self.properties['color'])
            self.colormap = matplotlib.cm.ScalarMappable(norm=norm, cmap=cmap)

        if self.properties['compact_arcs_level'] == '2' and \
           self.properties['ylim'] is not None:
            self.log.warning("*WARNING* for section {}"
                             " a ylim was set but "
                             "compact_arcs_level was set to 2."
                             "ylim will be ignore."
                             "".format(self.properties['section_name']))
            self.properties['ylim'] = None

    def plot(self, ax, chrom_region, region_start, region_end):
        """
        Makes and arc connecting two points on a linear scale representing
        interactions between Hi-C bins.
        :param ax: matplotlib axis
        :param label_ax: matplotlib axis for labels
        """
        self.max_height = 0
        count = 0

        if chrom_region not in list(self.interval_tree):
            chrom_region_before = chrom_region
            chrom_region = self.change_chrom_names(chrom_region)
            if chrom_region not in list(self.interval_tree):
                self.log.warning("*Warning*\nNeither " + chrom_region_before
                                 + " nor " + chrom_region + " existss as a "
                                 "chromosome name inside the link file. "
                                 "This will generate an empty track!!\n")
                return

        chrom_region = self.check_chrom_str_bytes(self.interval_tree, chrom_region)

        arcs_in_region = sorted(self.interval_tree[chrom_region][region_start:region_end])

        for idx, interval in enumerate(arcs_in_region):
            # skip intervals whose start and end are outside the plotted region
            if interval.begin < region_start and interval.end > region_end:
                continue

            if self.properties['line_width'] is not None:
                self.line_width = float(self.properties['line_width'])
            else:
                self.line_width = 0.5 * np.sqrt(interval.data[4])

            if self.properties['links_type'] == 'triangles':
                self.plot_triangles(ax, interval)
            elif self.properties['links_type'] == 'loops':
                self.plot_loops(ax, interval.data)
            else:
                self.plot_arcs(ax, interval)

            count += 1

        # the arc height is equal to the radius, the track height is the largest
        # radius plotted plus an small increase to avoid cropping of the arcs
        self.max_height *= 1.1
        if self.properties['ylim'] is None:
            ymax = self.max_height
        else:
            if self.properties['compact_arcs_level'] == '1':
                ymax = np.sqrt(self.properties['ylim'])
            else:
                ymax = self.properties['ylim']
        self.log.debug("{} were links plotted".format(count))
        if self.properties['orientation'] == 'inverted':
            ax.set_ylim(ymax, -1)
        else:
            ax.set_ylim(-1, ymax)

        # I guess this was forgotten
        # self.log.debug('title is {}'.format(self.properties['title']))

    def plot_y_axis(self, ax, plot_ax):
        if self.colormap is not None and self.properties['overlay_previous'] == 'no':
            self.colormap.set_array([])

            cobar = plt.colorbar(self.colormap, ax=ax, fraction=1,
                                 orientation='vertical')

            cobar.solids.set_edgecolor("face")
            cobar.ax.tick_params(labelsize='smaller')
            cobar.ax.yaxis.set_ticks_position('left')
            # adjust the labels of the colorbar
            ticks = cobar.ax.get_yticks()
            labels = cobar.ax.set_yticklabels(ticks.astype('float32'))
            (vmin, vmax) = cobar.mappable.get_clim()
            for idx in np.where(ticks == vmin)[0]:
                # if the label is at the start of the colobar
                # move it above avoid being cut or overlapping with other track
                labels[idx].set_verticalalignment('bottom')
            for idx in np.where(ticks == vmax)[0]:
                # if the label is at the end of the colobar
                # move it a bit inside to avoid overlapping
                # with other labels
                labels[idx].set_verticalalignment('top')

    def plot_arcs(self, ax, interval):

        width = (interval.end - interval.begin)
        if self.properties['compact_arcs_level'] == '1':
            half_height = np.sqrt(width)
        elif self.properties['compact_arcs_level'] == '2':
            half_height = 1000
        else:
            half_height = width
        center = interval.begin + width / 2
        if half_height > self.max_height:
            self.max_height = half_height
        # I think this was an error...
        # ax.plot([center], [diameter])
        if self.colormap:
            # translate score field
            # into a color
            rgb = self.colormap.to_rgba(interval.data[4])
        else:
            rgb = self.properties['color']
        ax.add_patch(Arc((center, 0), width,
                         2 * half_height, 0, 0, 180, color=rgb,
                         linewidth=self.line_width,
                         ls=self.properties['line_style']))

    def plot_triangles(self, ax, interval):
        x1 = interval.begin
        x2 = x1 + float(interval.end - interval.begin) / 2
        x3 = interval.end
        y1 = 0
        if self.properties['compact_arcs_level'] == '1':
            y2 = np.sqrt(interval.end - interval.begin)
        elif self.properties['compact_arcs_level'] == '2':
            y2 = 1000
        else:
            y2 = (interval.end - interval.begin)

        if self.colormap:
            # translate score field
            # into a color
            rgb = self.colormap.to_rgba(interval.data[4])
        else:
            rgb = self.properties['color']

        triangle = Polygon(np.array([[x1, y1], [x2, y2], [x3, y1]]),
                           closed=False,
                           facecolor='none', edgecolor=rgb,
                           linewidth=self.line_width,
                           ls=self.properties['line_style'])
        ax.add_artist(triangle)
        if y2 > self.max_height:
            self.max_height = y2

    def plot_loops(self, ax, loop):
        """
              " <- 2
        3->  "  " <- 1
               " <- 0
            """
        width1 = loop[1] - loop[0]
        width2 = loop[3] - loop[2]
        x0 = (loop[1] + loop[2]) / 2
        y0 = loop[2] - loop[1]

        x1 = x0 + width2 / 2
        y1 = y0 + width2

        x2 = (loop[0] + loop[3]) / 2
        y2 = loop[3] - loop[0]

        x3 = x0 - width1 / 2
        y3 = y0 + width1

        if self.colormap:
            # translate score field
            # into a color
            rgb = self.colormap.to_rgba(loop[4])
        else:
            rgb = self.properties['color']

        rectangle = Polygon(np.array([[x0, y0], [x1, y1], [x2, y2], [x3, y3]]),
                            facecolor='none', edgecolor=rgb,
                            linewidth=self.line_width,
                            ls=self.properties['line_style'])
        ax.add_artist(rectangle)
        if y2 > self.max_height:
            self.max_height = y2

    def process_link_file(self, pRegion):
        # the file format expected is similar to file format of links in
        # circos:
        # chr1 100 200 chr1 250 300 0.5
        # where the last value is a score.
        file_to_open = self.properties['file']
        # Check if we can restrict the interval tree to a region:
        if pRegion is not None:
            # I will keep all links whose first member is in the chromosome:
            pRegion[1] = 0
            pRegion[2] = 1e15  # a huge number
            # We use pybedtools to overlap:
            original_file = pybedtools.BedTool(file_to_open)
            # We will overlap with both version of chromosome name:
            chrom = self.change_chrom_names(pRegion[0])
            bothRegions = ("{0} {1} {2}\n{3} {1} {2}"
                           .format(*pRegion,
                                   chrom))
            region = pybedtools.BedTool(bothRegions, from_string=True)
            # Bedtools will put a warning because I am using inconsistent
            # nomenclature (with and without chr)
            sys.stderr = open(tempfile.NamedTemporaryFile().name, 'w')
            try:
                file_to_open = original_file.intersect(region, wa=True).fn
            except pybedtools.helpers.BEDToolsError:
                file_to_open = self.properties['file']
            sys.stderr.close()
            sys.stderr = sys.__stderr__

        valid_intervals = 0
        interval_tree = {}
        line_number = 0
        has_score = True
        max_score = float('-inf')
        min_score = float('inf')
        file_h = opener(file_to_open)
        for line in file_h.readlines():
            line_number += 1
            line = to_string(line)
            if line.startswith('browser') or line.startswith('track') or line.startswith('#'):
                continue
            try:
                chrom1, start1, end1, chrom2, start2, end2 = line.strip().split('\t')[:6]
            except Exception as detail:
                raise InputError('File not valid. The format is chrom1 start1, end1, '
                                 'chrom2, start2, end2\nError: {}\n in line\n {}'.format(detail, line))
            if chrom1 != chrom2:
                self.log.warning("Only links in same chromosome are used. Skipping line\n{}\n".format(line))
                continue

            try:
                score = line.strip().split('\t')[6]
            except IndexError:
                has_score = False
                score = np.nan

            try:
                start1 = int(start1)
                end1 = int(end1)
                start2 = int(start2)
                end2 = int(end2)
            except ValueError as detail:
                raise InputError("Error reading line: {}. One of the fields is not "
                                 "an integer.\nError message: {}".format(line_number, detail))

            assert start1 <= end1, "Error in line #{}, end1 larger than start1 in {}".format(line_number, line)
            assert start2 <= end2, "Error in line #{}, end2 larger than start2 in {}".format(line_number, line)

            if has_score:
                try:
                    score = float(score)
                except ValueError as detail:
<<<<<<< HEAD
                    self.log.warning("Warning: reading line: {}. The score is not valid {} will not be used. "
                                     "\nError message: {}".format(line_number, score, detail))
                    score = np.nan
                    has_score = False
                else:
                    if score < min_score:
                        min_score = score
                    if score > max_score:
                        max_score = score

            if chrom1 not in interval_tree:
                interval_tree[chrom1] = IntervalTree()

            if start2 < start1:
                start1, start2 = start2, start1
                end1, end2 = end2, end1

            # each interval spans from the smallest start to the largest end
            interval_tree[chrom1].add(Interval(start1, end2, [start1, end1, start2, end2, score]))
            valid_intervals += 1
=======
                    raise InputError("Error reading line: {}. One of the fields is not "
                                     "an integer.\nError message: {}".format(line_number, detail))

                assert start1 <= end1, "Error in line #{}, end1 larger than start1 in {}".format(line_number, line)
                assert start2 <= end2, "Error in line #{}, end2 larger than start2 in {}".format(line_number, line)

                if has_score:
                    try:
                        score = float(score)
                    except ValueError as detail:
                        self.log.warning("Warning: reading line: {}. The score is not valid {} will not be used. "
                                         "\nError message: {}".format(line_number, score, detail))
                        score = np.nan
                        has_score = False
                    else:
                        if score < min_score:
                            min_score = score
                        if score > max_score:
                            max_score = score

                if chrom1 != chrom2:
                    self.log.warning("Only links in same chromosome are used. Skipping line\n{}\n".format(line))
                    continue

                if chrom1 not in interval_tree:
                    interval_tree[chrom1] = IntervalTree()

                if start2 < start1:
                    start1, start2 = start2, start1
                    end1, end2 = end2, end1

                if self.properties['use_middle']:
                    mid1 = (start1 + end1) / 2
                    mid2 = (start2 + end2) / 2
                    interval_tree[chrom1].add(Interval(mid1, mid2, [start1, end1, start2, end2, score]))
                else:
                    # each interval spans from the smallest start to the largest end
                    interval_tree[chrom1].add(Interval(start1, end2, [start1, end1, start2, end2, score]))
                valid_intervals += 1
>>>>>>> a424c38a

        if valid_intervals == 0:
            self.log.warning("No valid intervals were found in file {}\n".format(self.properties['file']))

        file_h.close()
        return(interval_tree, min_score, max_score, has_score)<|MERGE_RESOLUTION|>--- conflicted
+++ resolved
@@ -73,13 +73,10 @@
                            'alpha': 0.8,
                            'max_value': None,
                            'min_value': None,
-<<<<<<< HEAD
-                           'region': None}  # Cannot be set manually but is set by tracksClass
-=======
+                           'region': None,  # Cannot be set manually but is set by tracksClass
                            'ylim': None,
                            'compact_arcs_level': '0',
                            'use_middle': False}
->>>>>>> a424c38a
     NECESSARY_PROPERTIES = ['file']
     SYNONYMOUS_PROPERTIES = {'max_value': {'auto': None},
                              'min_value': {'auto': None},
@@ -397,7 +394,6 @@
                 try:
                     score = float(score)
                 except ValueError as detail:
-<<<<<<< HEAD
                     self.log.warning("Warning: reading line: {}. The score is not valid {} will not be used. "
                                      "\nError message: {}".format(line_number, score, detail))
                     score = np.nan
@@ -415,50 +411,14 @@
                 start1, start2 = start2, start1
                 end1, end2 = end2, end1
 
-            # each interval spans from the smallest start to the largest end
-            interval_tree[chrom1].add(Interval(start1, end2, [start1, end1, start2, end2, score]))
+            if self.properties['use_middle']:
+                mid1 = (start1 + end1) / 2
+                mid2 = (start2 + end2) / 2
+                interval_tree[chrom1].add(Interval(mid1, mid2, [start1, end1, start2, end2, score]))
+            else:
+                # each interval spans from the smallest start to the largest end
+                interval_tree[chrom1].add(Interval(start1, end2, [start1, end1, start2, end2, score]))
             valid_intervals += 1
-=======
-                    raise InputError("Error reading line: {}. One of the fields is not "
-                                     "an integer.\nError message: {}".format(line_number, detail))
-
-                assert start1 <= end1, "Error in line #{}, end1 larger than start1 in {}".format(line_number, line)
-                assert start2 <= end2, "Error in line #{}, end2 larger than start2 in {}".format(line_number, line)
-
-                if has_score:
-                    try:
-                        score = float(score)
-                    except ValueError as detail:
-                        self.log.warning("Warning: reading line: {}. The score is not valid {} will not be used. "
-                                         "\nError message: {}".format(line_number, score, detail))
-                        score = np.nan
-                        has_score = False
-                    else:
-                        if score < min_score:
-                            min_score = score
-                        if score > max_score:
-                            max_score = score
-
-                if chrom1 != chrom2:
-                    self.log.warning("Only links in same chromosome are used. Skipping line\n{}\n".format(line))
-                    continue
-
-                if chrom1 not in interval_tree:
-                    interval_tree[chrom1] = IntervalTree()
-
-                if start2 < start1:
-                    start1, start2 = start2, start1
-                    end1, end2 = end2, end1
-
-                if self.properties['use_middle']:
-                    mid1 = (start1 + end1) / 2
-                    mid2 = (start2 + end2) / 2
-                    interval_tree[chrom1].add(Interval(mid1, mid2, [start1, end1, start2, end2, score]))
-                else:
-                    # each interval spans from the smallest start to the largest end
-                    interval_tree[chrom1].add(Interval(start1, end2, [start1, end1, start2, end2, score]))
-                valid_intervals += 1
->>>>>>> a424c38a
 
         if valid_intervals == 0:
             self.log.warning("No valid intervals were found in file {}\n".format(self.properties['file']))
