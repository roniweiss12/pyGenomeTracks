--- conflicted
+++ resolved
@@ -71,19 +71,6 @@
         self.line_number += 1
         return line
 
-<<<<<<< HEAD
-=======
-    def next(self):
-        """
-        :return: bedInterval object
-        """
-        line = self.get_no_comment_line()
-
-        bed = self.get_bed_interval(line)
-
-        return bed
-
->>>>>>> 90f70aae
     def __next__(self):
         """
         :return: bedInterval object
