<<<<<<< HEAD
# This bash script can be used to regenerate the README when parameters changed in tracksclasses and/or ini files for alpha and narrowpeak:
=======
# This bash script can be used to regenerate the tables used
# in possible parameters when parameters changed in tracksclasses.
# As well as updating the usage part in the README.md
>>>>>>> 2012050e

python pygenometracks/getAllDefaultsAndPossible.py 
<<<<<<< HEAD
# This generates 2 tables to include in the README

# First include the first one: docs/content/all_default_properties.txt
awk 'NR==1,/<!--- Start of default table -->/' README.md > newREADME.md
cat docs/content/all_default_properties.txt >> newREADME.md
awk '/<!--- End of default table -->/{toprint = 1}toprint == 1{print}' README.md >> newREADME.md
# Then include the second one: docs/content/all_possible_properties.txt
awk 'NR==1,/<!--- Start of possible table -->/' newREADME.md > README.md
cat docs/content/all_possible_properties.txt >> README.md
awk '/<!--- End of possible table -->/{toprint = 1}toprint == 1{print}' newREADME.md >> README.md
rm newREADME.md

# Include the ini file of alpha:
awk 'NR==1,/<!-- Master alpha ini start-->/' README.md > newREADME.md
echo "\`\`\`INI" >> newREADME.md
cat pygenometracks/tests/test_data/alpha.ini >> newREADME.md
echo "\`\`\`" >> newREADME.md
awk '/<!-- Master alpha ini end-->/{toprint = 1}toprint == 1{print}' README.md >> newREADME.md
mv newREADME.md README.md


# Include the ini file of narrowPeak:
awk 'NR==1,/<!-- Master narrow ini start-->/' README.md > newREADME.md
echo "\`\`\`INI" >> newREADME.md
cat pygenometracks/tests/test_data/narrow_peak.ini >> newREADME.md
echo "\`\`\`" >> newREADME.md
awk '/<!-- Master narrow ini end-->/{toprint = 1}toprint == 1{print}' README.md >> newREADME.md
=======

# This generates 2 tables that will be included in the readthedocs documentation

# Then for the usage:
awk 'NR==1,/<!--- Start of possible arguments of pgt -->/' README.md > newREADME.md
echo "\`\`\` text" >> newREADME.md
bin/pyGenomeTracks -h | awk '/optional arguments:/{toprint = 1}toprint == 1 {print}' >> newREADME.md
echo "\`\`\`" >> newREADME.md
awk '/<!--- End of possible arguments of pgt -->/{toprint = 1}toprint == 1{print}' README.md >> newREADME.md
>>>>>>> 2012050e
mv newREADME.md README.md<|MERGE_RESOLUTION|>--- conflicted
+++ resolved
@@ -1,41 +1,8 @@
-<<<<<<< HEAD
-# This bash script can be used to regenerate the README when parameters changed in tracksclasses and/or ini files for alpha and narrowpeak:
-=======
 # This bash script can be used to regenerate the tables used
 # in possible parameters when parameters changed in tracksclasses.
 # As well as updating the usage part in the README.md
->>>>>>> 2012050e
 
 python pygenometracks/getAllDefaultsAndPossible.py 
-<<<<<<< HEAD
-# This generates 2 tables to include in the README
-
-# First include the first one: docs/content/all_default_properties.txt
-awk 'NR==1,/<!--- Start of default table -->/' README.md > newREADME.md
-cat docs/content/all_default_properties.txt >> newREADME.md
-awk '/<!--- End of default table -->/{toprint = 1}toprint == 1{print}' README.md >> newREADME.md
-# Then include the second one: docs/content/all_possible_properties.txt
-awk 'NR==1,/<!--- Start of possible table -->/' newREADME.md > README.md
-cat docs/content/all_possible_properties.txt >> README.md
-awk '/<!--- End of possible table -->/{toprint = 1}toprint == 1{print}' newREADME.md >> README.md
-rm newREADME.md
-
-# Include the ini file of alpha:
-awk 'NR==1,/<!-- Master alpha ini start-->/' README.md > newREADME.md
-echo "\`\`\`INI" >> newREADME.md
-cat pygenometracks/tests/test_data/alpha.ini >> newREADME.md
-echo "\`\`\`" >> newREADME.md
-awk '/<!-- Master alpha ini end-->/{toprint = 1}toprint == 1{print}' README.md >> newREADME.md
-mv newREADME.md README.md
-
-
-# Include the ini file of narrowPeak:
-awk 'NR==1,/<!-- Master narrow ini start-->/' README.md > newREADME.md
-echo "\`\`\`INI" >> newREADME.md
-cat pygenometracks/tests/test_data/narrow_peak.ini >> newREADME.md
-echo "\`\`\`" >> newREADME.md
-awk '/<!-- Master narrow ini end-->/{toprint = 1}toprint == 1{print}' README.md >> newREADME.md
-=======
 
 # This generates 2 tables that will be included in the readthedocs documentation
 
@@ -45,5 +12,4 @@
 bin/pyGenomeTracks -h | awk '/optional arguments:/{toprint = 1}toprint == 1 {print}' >> newREADME.md
 echo "\`\`\`" >> newREADME.md
 awk '/<!--- End of possible arguments of pgt -->/{toprint = 1}toprint == 1{print}' README.md >> newREADME.md
->>>>>>> 2012050e
 mv newREADME.md README.md