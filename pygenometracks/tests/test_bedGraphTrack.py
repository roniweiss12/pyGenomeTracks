# -*- coding: utf-8 -*-
import matplotlib as mpl
mpl.use('agg')
from matplotlib.testing.compare import compare_images
from tempfile import NamedTemporaryFile
import os.path
import pygenometracks.plotTracks

ROOT = os.path.join(os.path.dirname(os.path.abspath(__file__)),
                    "test_data")

browser_tracks = """
[x-axis]
where = top

[spacer]
height = 0.05

[test bedgraph]
file = GSM3182416_E12DHL_WT_Hoxd11vp.bedgraph.gz
color = blue
height = 5
title = bedgraph rasterize = true
rasterize = true
max_value = 10

[test bedgraph]
file = GSM3182416_E12DHL_WT_Hoxd11vp.bedgraph.gz
color = blue
height = 5
title = bedgraph
max_value = 10

[test bedgraph use middle]
file = GSM3182416_E12DHL_WT_Hoxd11vp.bedgraph.gz
color = blue
height = 5
title = bedgraph with use_middle = true
max_value = 10
use_middle = true

[genes]
file = HoxD_cluster_regulatory_regions_mm10.bed
height = 3
title = HoxD genes and regulatory regions

"""
with open(os.path.join(ROOT, "bedgraph_useMid.ini"), 'w') as fh:
    fh.write(browser_tracks)

browser_tracks = """
<<<<<<< HEAD
[x-axis]
where = top

[test bedgraph neg]
file = test_with_neg_values.bg.gz
color = blue
negative_color = red
title = color = blue; negative_color = red
height = 5

[test bedgraph neg]
file = test_with_neg_values.bg.gz
color = cyan
negative_color = darkred
type = line:2
title = color = cyan; negative_color = darkred; type = line:2
height = 5

[test bedgraph neg]
file = test_with_neg_values.bg.gz
color = black
negative_color = lime
type = points:2
title = color = black; negative_color = lime; type = points:2
height = 5
"""

with open(os.path.join(ROOT, "bedgraph_negative.ini"), 'w') as fh:
    fh.write(browser_tracks)

=======
[test file]
file = bedgraph_chrx_2e6_5e6.bg.bgz
color = blue
height = 4
title = file summary_method = mean
summary_method = mean
min_value = 0
max_value = 30

[test file]
file = bedgraph2_X_2.5e6_3.5e6.bdg
color = red
height = 4
title = second_file summary_method = mean
summary_method = mean
min_value = 0
max_value = 30


[spacer]
height = 0.5

[test op0]
file = bedgraph_chrx_2e6_5e6.bg.bgz
color = blue
height = 4
title = operation = log1p(file) (no summary_method)
operation = log1p(file)


[spacer]
height = 0.5

[test op1]
file = bedgraph_chrx_2e6_5e6.bg.bgz
second_file = bedgraph2_X_2.5e6_3.5e6.bdg
color = blue
negative_color = red
height = 8
title = operation = file - second_file
operation = file - second_file
min_value = -30
max_value = 30

[spacer]
height = 0.5

[test op2]
file = bedgraph2_X_2.5e6_3.5e6.bdg
second_file = bedgraph_chrx_2e6_5e6.bg.bgz
color = red
negative_color = blue
height = 8
title = operation = file - second_file (but files were switched)
operation = file - second_file
min_value = -30
max_value = 30

[spacer]
height = 0.5

[test op2]
file = bedgraph2_X_2.5e6_3.5e6.bdg
second_file = bedgraph_chrx_2e6_5e6.bg.bgz
color = red
negative_color = blue
height = 8
title = idem but nans_to_zeros = true
operation = file - second_file
nans_to_zeros = true
min_value = -30
max_value = 30

[spacer]
height = 0.5

[x-axis]
"""
with open(os.path.join(ROOT, "operation_bdg.ini"), 'w') as fh:
    fh.write(browser_tracks)

bedgraph_withNA = """
[test bedgraph withNA]
file = bedgraph_withNA.bdg
height = 3

[x-axis]
"""
with open(os.path.join(ROOT, "bedgraph_withNA.ini"), 'w') as fh:
    fh.write(bedgraph_withNA)

>>>>>>> 74d183bc

tolerance = 13  # default matplotlib pixed difference tolerance


def test_plot_bedgraph_tracks_with_bed():
    extension = '.png'

    outfile = NamedTemporaryFile(suffix=extension, prefix='pyGenomeTracks_test_',
                                 delete=False)
    ini_file = os.path.join(ROOT, "bedgraph_useMid.ini")
    bed_file = os.path.join(ROOT, 'regions_imbricated_chr2.bed')
    args = f"--tracks {ini_file} --BED {bed_file} "\
           "--trackLabelFraction 0.2 --width 38 --dpi 130 "\
           f"--outFileName {outfile.name}".split()
    pygenometracks.plotTracks.main(args)
    for region in ['chr2:73800000-75744000', 'chr2:74000000-74800000']:
        region_str = region.replace(':', '-')
        output_file = outfile.name[:-4] + '_' + region_str + extension
        expected_file = os.path.join(ROOT, 'master_bedgraph_useMid_'
                                     + region_str + extension)
        res = compare_images(expected_file,
                             output_file, tolerance)
        assert res is None, res

        os.remove(output_file)


def test_plot_bedgraph_tracks_individual():
    extension = '.png'

    for region in ['chr2:73800000-75744000', 'chr2:74000000-74800000']:
        outfile = NamedTemporaryFile(suffix=extension, prefix='pyGenomeTracks_test_',
                                     delete=False)
        ini_file = os.path.join(ROOT, "bedgraph_useMid.ini")
        region_str = region.replace(':', '-')
        expected_file = os.path.join(ROOT, 'master_bedgraph_useMid_'
                                     + region_str + extension)
        args = f"--tracks {ini_file} --region {region} "\
               "--trackLabelFraction 0.2 --width 38 --dpi 130 "\
               f"--outFileName {outfile.name}".split()
        pygenometracks.plotTracks.main(args)
        res = compare_images(expected_file,
                             outfile.name, tolerance)
        assert res is None, res

        os.remove(outfile.name)


def test_plot_bedgraph_tracks_rasterize():

    outfile = NamedTemporaryFile(suffix='.pdf', prefix='pyGenomeTracks_test_',
                                 delete=False)
    ini_file = os.path.join(ROOT, "bedgraph_useMid.ini")
    region = "chr2:73,800,000-75,744,000"
    expected_file = os.path.join(ROOT, 'master_bedgraph_useMid.pdf')
    args = f"--tracks {ini_file} --region {region} "\
           "--trackLabelFraction 0.2 --width 38 --dpi 130 "\
           f"--outFileName {outfile.name}".split()
    pygenometracks.plotTracks.main(args)
    res = compare_images(expected_file,
                         outfile.name, tolerance)
    assert res is None, res

    os.remove(outfile.name)


def test_op_bdg():
    outfile = NamedTemporaryFile(suffix='.png', prefix='bdg_op_test_',
                                 delete=False)
    ini_file = os.path.join(ROOT, "operation_bdg.ini")
    region = "X:2700000-3100000"
    expected_file = os.path.join(ROOT, 'master_operation_bdg.png')
    args = f"--tracks {ini_file} --region {region} "\
           "--trackLabelFraction 0.2 --dpi 130 "\
           f"--outFileName {outfile.name}".split()
    pygenometracks.plotTracks.main(args)
    res = compare_images(expected_file,
                         outfile.name, tolerance)
    assert res is None, res

    os.remove(outfile.name)


def test_bdg_withNA():
    outfile = NamedTemporaryFile(suffix='.png', prefix='bdg_NA_', delete=False)
    ini_file = os.path.join(ROOT, "bedgraph_withNA.ini")
    region = "X:2700000-3100000"
    expected_file = os.path.join(ROOT, 'master_bedgraph_withNA.png')
    args = f"--tracks {ini_file} --region {region} "\
           "--trackLabelFraction 0.2 --dpi 130 "\
           f"--outFileName {outfile.name}".split()
    pygenometracks.plotTracks.main(args)
    res = compare_images(expected_file,
                         outfile.name, tolerance)
    assert res is None, res

    os.remove(outfile.name)


def test_negative():
    region = "X:2700000-3100000"
    outfile = NamedTemporaryFile(suffix='.png', prefix='bedgraph_negative_test_', delete=False)
    args = "--tracks {ini} --region {region} --trackLabelFraction 0.2 " \
           "--dpi 130 --outFileName {outfile}" \
           "".format(ini=os.path.join(ROOT, "bedgraph_negative.ini"),
                     outfile=outfile.name, region=region).split()
    pygenometracks.plotTracks.main(args)
    print("saving test to {}".format(outfile.name))
    res = compare_images(os.path.join(ROOT, 'master_negative.png'),
                         outfile.name, tolerance)
    assert res is None, res

    os.remove(outfile.name)<|MERGE_RESOLUTION|>--- conflicted
+++ resolved
@@ -49,7 +49,6 @@
     fh.write(browser_tracks)
 
 browser_tracks = """
-<<<<<<< HEAD
 [x-axis]
 where = top
 
@@ -80,7 +79,7 @@
 with open(os.path.join(ROOT, "bedgraph_negative.ini"), 'w') as fh:
     fh.write(browser_tracks)
 
-=======
+browser_tracks = """
 [test file]
 file = bedgraph_chrx_2e6_5e6.bg.bgz
 color = blue
@@ -172,7 +171,6 @@
 with open(os.path.join(ROOT, "bedgraph_withNA.ini"), 'w') as fh:
     fh.write(bedgraph_withNA)
 
->>>>>>> 74d183bc
 
 tolerance = 13  # default matplotlib pixed difference tolerance
 
