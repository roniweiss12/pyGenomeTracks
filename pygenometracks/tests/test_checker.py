# -*- coding: utf-8 -*-
"""
This test file will check each part of the
configuration file checker
which can raise an InputError
"""
import unittest
import pygenometracks.plotTracks
import os
from pygenometracks.utilities import InputError


ROOT = os.path.join(os.path.dirname(os.path.abspath(__file__)),
                    "test_data")

test_tracks_1 = """
[vlines]
type = vlines
"""
with open(os.path.join(ROOT, "test_tracks_1.ini"), 'w') as fh:
    fh.write(test_tracks_1)

test_tracks_2 = """
[wrong file_type]
file_type = newFileTypeIJustInvented
"""
with open(os.path.join(ROOT, "test_tracks_2.ini"), 'w') as fh:
    fh.write(test_tracks_2)

test_tracks_3 = """
[undetermined section]
title = I do not know what
"""
with open(os.path.join(ROOT, "test_tracks_3.ini"), 'w') as fh:
    fh.write(test_tracks_3)

test_tracks_4 = """
[missing necessary option]
file_type = bed
"""
with open(os.path.join(ROOT, "test_tracks_4.ini"), 'w') as fh:
    fh.write(test_tracks_4)

test_tracks_5 = """
[problem with boolean]
file_type = bed
file = empty.bed
labels = 2
"""
with open(os.path.join(ROOT, "test_tracks_5.ini"), 'w') as fh:
    fh.write(test_tracks_5)

test_tracks_6 = """
[problem with float]
file_type = bed
file = empty.bed
max_value = a
"""
with open(os.path.join(ROOT, "test_tracks_6.ini"), 'w') as fh:
    fh.write(test_tracks_6)

test_tracks_7 = """
[problem with float range]
file_type = bed
file = empty.bed
fontsize = -2
"""
with open(os.path.join(ROOT, "test_tracks_7.ini"), 'w') as fh:
    fh.write(test_tracks_7)

test_tracks_8 = """
[problem with integer]
file_type = bed
file = empty.bed
gene_rows = 1a2
"""
with open(os.path.join(ROOT, "test_tracks_8.ini"), 'w') as fh:
    fh.write(test_tracks_8)

test_tracks_9 = """
[problem with integer range]
file_type = bed
file = empty.bed
gene_rows = -2
"""
with open(os.path.join(ROOT, "test_tracks_9.ini"), 'w') as fh:
    fh.write(test_tracks_9)

test_tracks_10 = """
[inexisting file]
file_type = bed
file = FileWhichDoesNotExists.txt
"""
with open(os.path.join(ROOT, "test_tracks_10.ini"), 'w') as fh:
    fh.write(test_tracks_10)

test_tracks_11 = """
[unguessable file]
file = FileWhichDoesNotExists.unknownextension
"""
with open(os.path.join(ROOT, "test_tracks_11.ini"), 'w') as fh:
    fh.write(test_tracks_11)

test_tracks_12 = """
[operation without second_file]
file = bigwig_chrx_2e6_5e6.bw
operation = file - second_file
"""
with open(os.path.join(ROOT, "test_tracks_12.ini"), 'w') as fh:
    fh.write(test_tracks_12)

test_tracks_13 = """
[operation with transform]
file = bigwig_chrx_2e6_5e6.bw
operation = file + 1
transform = log
"""
with open(os.path.join(ROOT, "test_tracks_13.ini"), 'w') as fh:
    fh.write(test_tracks_13)

test_tracks_14 = """
[invalid operation]
file = bigwig_chrx_2e6_5e6.bw
operation = file + a
"""
with open(os.path.join(ROOT, "test_tracks_14.ini"), 'w') as fh:
    fh.write(test_tracks_14)

test_tracks_15 = """
[invalid operation with 2 files]
file = bigwig_chrx_2e6_5e6.bw
second_file = bigwig_chrx_2e6_5e6.bw
operation = file + a * second_file
"""
with open(os.path.join(ROOT, "test_tracks_15.ini"), 'w') as fh:
    fh.write(test_tracks_15)


class TestCheckerMethods(unittest.TestCase):

    def test_vline_without_file(self):
        """
        This test check that if you provide a section with
        type = vlines but you do not provide any file
        you will have an error with a message containing
        there is no file
        """
        outfile_name = "test.png"
        ini_file = os.path.join(ROOT, "test_tracks_1.ini")
        region = "X:3000000-3300000"
        args = f"--tracks {ini_file} --region {region} "\
            f"--outFileName {outfile_name}".split()
        with self.assertRaises(InputError) as context:
            pygenometracks.plotTracks.main(args)

        assert("there is no file" in str(context.exception))
        os.remove(ini_file)

    def test_missing_file_type(self):
        """
        This test check that if you provide a section with
        a file_type which is not part of the tracks class
        you will have an error with a message containing
        file_type ... does not exists
        """
        outfile_name = "test.png"
        ini_file = os.path.join(ROOT, "test_tracks_2.ini")
        region = "X:3000000-3300000"
        args = f"--tracks {ini_file} --region {region} "\
            f"--outFileName {outfile_name}".split()
        with self.assertRaises(InputError) as context:
            pygenometracks.plotTracks.main(args)

        assert("file_type newFileTypeIJustInvented does not exists" in
               str(context.exception))
        os.remove(ini_file)

    def test_unguessable_file_type_no_file(self):
        """
        This test check that if you provide a section with
        no file_type and no file which is not a x-axis nor a spacer
        you will have an error with a message containing
         there is no file_type nor file
        """
        outfile_name = "test.png"
        ini_file = os.path.join(ROOT, "test_tracks_3.ini")
        region = "X:3000000-3300000"
        args = f"--tracks {ini_file} --region {region} "\
            f"--outFileName {outfile_name}".split()
        with self.assertRaises(InputError) as context:
            pygenometracks.plotTracks.main(args)

        assert(" there is no file_type nor file " in
               str(context.exception))
        os.remove(ini_file)

    def test_missing_necessary_option(self):
        """
        This test check that if you provide a section with
        a track which has a necessary option
        (for example a bed track needs a file) but
        this necessary option is missing
        you will have an error with a message containing
        the necessary property
        """
        outfile_name = "test.png"
        ini_file = os.path.join(ROOT, "test_tracks_4.ini")
        region = "X:3000000-3300000"
        args = f"--tracks {ini_file} --region {region} "\
            f"--outFileName {outfile_name}".split()
        with self.assertRaises(InputError) as context:
            pygenometracks.plotTracks.main(args)

        assert("the necessary property" in str(context.exception))
        os.remove(ini_file)

    def test_boolean(self):
        """
        This test check that if you provide
        a number where you should have a boolean
        you will have an error with a message containing
        boolean
        """
        outfile_name = "test.png"
        ini_file = os.path.join(ROOT, "test_tracks_5.ini")
        region = "X:3000000-3300000"
        args = f"--tracks {ini_file} --region {region} "\
            f"--outFileName {outfile_name}".split()
        with self.assertRaises(InputError) as context:
            pygenometracks.plotTracks.main(args)

        assert("boolean" in str(context.exception))
        os.remove(ini_file)

    def test_float(self):
        """
        This test check that if you provide
        a letter where you should have a float
        you will have an error with a message containing
        float
        """
        outfile_name = "test.png"
        ini_file = os.path.join(ROOT, "test_tracks_6.ini")
        region = "X:3000000-3300000"
        args = f"--tracks {ini_file} --region {region} "\
            f"--outFileName {outfile_name}".split()
        with self.assertRaises(InputError) as context:
            pygenometracks.plotTracks.main(args)

        assert("float" in str(context.exception))
        os.remove(ini_file)

    def test_float_limit(self):
        """
        This test check that if you provide
        a float which is not in the expected range:
        for example a negative fontsize
        you will have an error with a message containing
        whereas it should be between
        """
        outfile_name = "test.png"
        ini_file = os.path.join(ROOT, "test_tracks_7.ini")
        region = "X:3000000-3300000"
        args = f"--tracks {ini_file} --region {region} "\
            f"--outFileName {outfile_name}".split()
        with self.assertRaises(InputError) as context:
            pygenometracks.plotTracks.main(args)

        assert("whereas it should be between" in str(context.exception))
        os.remove(ini_file)

    def test_integer(self):
        """
        This test check that if you provide
        a mix of letter and numbers where you should have a integer
        you will have an error with a message containing
        integer
        """
        outfile_name = "test.png"
        ini_file = os.path.join(ROOT, "test_tracks_8.ini")
        region = "X:3000000-3300000"
        args = f"--tracks {ini_file} --region {region} "\
            f"--outFileName {outfile_name}".split()
        with self.assertRaises(InputError) as context:
            pygenometracks.plotTracks.main(args)

        assert("integer" in str(context.exception))
        os.remove(ini_file)

    def test_integer_limit(self):
        """
        This test check that if you provide
        a number which is not in the expected range:
        for example a negative gene_rows
        you will have an error with a message containing
        whereas it should be between
        """
        outfile_name = "test.png"
        ini_file = os.path.join(ROOT, "test_tracks_9.ini")
        region = "X:3000000-3300000"
        args = f"--tracks {ini_file} --region {region} "\
            f"--outFileName {outfile_name}".split()
        with self.assertRaises(InputError) as context:
            pygenometracks.plotTracks.main(args)

        assert("whereas it should be between" in str(context.exception))
        os.remove(ini_file)

    def test_file_missing(self):
        """
        This test check that if you provide
        a file that does not exists
        you will have an error with a message containing
        File in section ... not found
        """
        outfile_name = "test.png"
        ini_file = os.path.join(ROOT, "test_tracks_10.ini")
        region = "X:3000000-3300000"
        args = f"--tracks {ini_file} --region {region} "\
            f"--outFileName {outfile_name}".split()
        with self.assertRaises(InputError) as context:
            pygenometracks.plotTracks.main(args)

        assert("File in section [1. [inexisting file]] not found" in
               str(context.exception))
        os.remove(ini_file)

    def test_unguessable_file_type(self):
        """
        This test check that if you provide
        a section with no file_type and that
        the extension of the file do not match
        the extensions of the tracks class
        you will have an error with a message containing
        can not identify file type
        """
        outfile_name = "test.png"
        ini_file = os.path.join(ROOT, "test_tracks_11.ini")
        region = "X:3000000-3300000"
        args = f"--tracks {ini_file} --region {region} "\
            f"--outFileName {outfile_name}".split()
        with self.assertRaises(InputError) as context:
            pygenometracks.plotTracks.main(args)

        assert("can not identify file type" in str(context.exception))
<<<<<<< HEAD
        os.remove(ini_file)

    def test_operation_bw_without_second_file(self):
        """
        This test check that if you provide
        a second_file if second_file is part of the
        operation.
        """
        outfile_name = "test.png"
        ini_file = os.path.join(ROOT, "test_tracks_12.ini")
        region = "X:3000000-3300000"
=======


class TestInputRegionMethods(unittest.TestCase):

    def test_region_format_onlychr(self):
        """
        This test check that you get an error
        if the region format is not good
        """
        outfile_name = "test.png"
        ini_file = os.path.join(ROOT, "empty.ini")
        region = "X"
>>>>>>> 90f70aae
        args = f"--tracks {ini_file} --region {region} "\
            f"--outFileName {outfile_name}".split()
        with self.assertRaises(InputError) as context:
            pygenometracks.plotTracks.main(args)

<<<<<<< HEAD
        assert("requires to set the parameter second_file" in
               str(context.exception))
        os.remove(ini_file)

    def test_operation_with_transform(self):
        """
        This test check that if you do not provide
        both an operation and a transform.
        """
        outfile_name = "test.png"
        ini_file = os.path.join(ROOT, "test_tracks_13.ini")
        region = "X:3000000-3300000"
        args = f"--tracks {ini_file} --region {region} "\
            f"--outFileName {outfile_name}".split()
        with self.assertRaises(InputError) as context:
            pygenometracks.plotTracks.main(args)

        assert("'operation' and 'transform' cannot be set at the same time."
               in str(context.exception))
        os.remove(ini_file)

    def test_invalid_operation(self):
        """
        This test check that if you give an invalid operation
        it will fail.
        """
        outfile_name = "test.png"
        ini_file = os.path.join(ROOT, "test_tracks_14.ini")
        region = "X:3000000-3300000"
        args = f"--tracks {ini_file} --region {region} "\
            f"--outFileName {outfile_name}".split()
        with self.assertRaises(Exception) as context:
            pygenometracks.plotTracks.main(args)

        assert("could not be computed"
               in str(context.exception))
        os.remove(ini_file)

    def test_invalid_operation2(self):
        """
        This test check that if you give an invalid operation
        it will fail.
        """
        outfile_name = "test.png"
        ini_file = os.path.join(ROOT, "test_tracks_15.ini")
        region = "X:3000000-3300000"
        args = f"--tracks {ini_file} --region {region} "\
            f"--outFileName {outfile_name}".split()
        with self.assertRaises(Exception) as context:
            pygenometracks.plotTracks.main(args)

        assert("could not be computed"
               in str(context.exception))
        os.remove(ini_file)
=======
        assert("is not valid, it should be chr:start-end" in
               str(context.exception))

    def test_region_format_chr_only_start(self):
        """
        This test check that you get an error
        if the region format is not good
        """
        outfile_name = "test.png"
        ini_file = os.path.join(ROOT, "empty.ini")
        region = "X:12"
        args = f"--tracks {ini_file} --region {region} "\
            f"--outFileName {outfile_name}".split()
        with self.assertRaises(Exception) as context:
            pygenometracks.plotTracks.main(args)

        assert("is not valid, it should be chr:start-end" in
               str(context.exception))

    def test_region_format_invalid_start(self):
        """
        This test check that you get an error
        if the region format is not good
        """
        outfile_name = "test.png"
        ini_file = os.path.join(ROOT, "empty.ini")
        for region in ['X:a-12', 'X:-3']:
            args = f"--tracks {ini_file} --region {region} "\
                   f"--outFileName {outfile_name}".split()
            with self.assertRaises(InputError) as context:
                pygenometracks.plotTracks.main(args)

            assert("is not valid, it should be chr:start-end" in
                   str(context.exception))

    def test_region_format_invalid_end(self):
        """
        This test check that you get an error
        if the region format is not good
        """
        outfile_name = "test.png"
        ini_file = os.path.join(ROOT, "empty.ini")
        region = "X:12-1d"
        args = f"--tracks {ini_file} --region {region} "\
            f"--outFileName {outfile_name}".split()
        with self.assertRaises(InputError) as context:
            pygenometracks.plotTracks.main(args)

        assert("is not valid, it should be chr:start-end" in
               str(context.exception))

    def test_region_format_start_smaller_end(self):
        """
        This test check that you get an error
        if the region format is not good
        """
        outfile_name = "test.png"
        ini_file = os.path.join(ROOT, "empty.ini")
        region = "X:12-1"
        args = f"--tracks {ini_file} --region {region} "\
            f"--outFileName {outfile_name}".split()
        with self.assertRaises(InputError) as context:
            pygenometracks.plotTracks.main(args)

        assert("end is larger" in str(context.exception))
>>>>>>> 90f70aae
<|MERGE_RESOLUTION|>--- conflicted
+++ resolved
@@ -343,7 +343,6 @@
             pygenometracks.plotTracks.main(args)
 
         assert("can not identify file type" in str(context.exception))
-<<<<<<< HEAD
         os.remove(ini_file)
 
     def test_operation_bw_without_second_file(self):
@@ -355,7 +354,65 @@
         outfile_name = "test.png"
         ini_file = os.path.join(ROOT, "test_tracks_12.ini")
         region = "X:3000000-3300000"
-=======
+        args = f"--tracks {ini_file} --region {region} "\
+            f"--outFileName {outfile_name}".split()
+        with self.assertRaises(InputError) as context:
+            pygenometracks.plotTracks.main(args)
+
+        assert("requires to set the parameter second_file" in
+               str(context.exception))
+        os.remove(ini_file)
+
+    def test_operation_with_transform(self):
+        """
+        This test check that if you do not provide
+        both an operation and a transform.
+        """
+        outfile_name = "test.png"
+        ini_file = os.path.join(ROOT, "test_tracks_13.ini")
+        region = "X:3000000-3300000"
+        args = f"--tracks {ini_file} --region {region} "\
+            f"--outFileName {outfile_name}".split()
+        with self.assertRaises(InputError) as context:
+            pygenometracks.plotTracks.main(args)
+
+        assert("'operation' and 'transform' cannot be set at the same time."
+               in str(context.exception))
+        os.remove(ini_file)
+
+    def test_invalid_operation(self):
+        """
+        This test check that if you give an invalid operation
+        it will fail.
+        """
+        outfile_name = "test.png"
+        ini_file = os.path.join(ROOT, "test_tracks_14.ini")
+        region = "X:3000000-3300000"
+        args = f"--tracks {ini_file} --region {region} "\
+            f"--outFileName {outfile_name}".split()
+        with self.assertRaises(Exception) as context:
+            pygenometracks.plotTracks.main(args)
+
+        assert("could not be computed"
+               in str(context.exception))
+        os.remove(ini_file)
+
+    def test_invalid_operation2(self):
+        """
+        This test check that if you give an invalid operation
+        it will fail.
+        """
+        outfile_name = "test.png"
+        ini_file = os.path.join(ROOT, "test_tracks_15.ini")
+        region = "X:3000000-3300000"
+        args = f"--tracks {ini_file} --region {region} "\
+            f"--outFileName {outfile_name}".split()
+        with self.assertRaises(Exception) as context:
+            pygenometracks.plotTracks.main(args)
+
+        assert("could not be computed"
+               in str(context.exception))
+        os.remove(ini_file)
 
 
 class TestInputRegionMethods(unittest.TestCase):
@@ -368,68 +425,11 @@
         outfile_name = "test.png"
         ini_file = os.path.join(ROOT, "empty.ini")
         region = "X"
->>>>>>> 90f70aae
-        args = f"--tracks {ini_file} --region {region} "\
-            f"--outFileName {outfile_name}".split()
-        with self.assertRaises(InputError) as context:
-            pygenometracks.plotTracks.main(args)
-
-<<<<<<< HEAD
-        assert("requires to set the parameter second_file" in
-               str(context.exception))
-        os.remove(ini_file)
-
-    def test_operation_with_transform(self):
-        """
-        This test check that if you do not provide
-        both an operation and a transform.
-        """
-        outfile_name = "test.png"
-        ini_file = os.path.join(ROOT, "test_tracks_13.ini")
-        region = "X:3000000-3300000"
-        args = f"--tracks {ini_file} --region {region} "\
-            f"--outFileName {outfile_name}".split()
-        with self.assertRaises(InputError) as context:
-            pygenometracks.plotTracks.main(args)
-
-        assert("'operation' and 'transform' cannot be set at the same time."
-               in str(context.exception))
-        os.remove(ini_file)
-
-    def test_invalid_operation(self):
-        """
-        This test check that if you give an invalid operation
-        it will fail.
-        """
-        outfile_name = "test.png"
-        ini_file = os.path.join(ROOT, "test_tracks_14.ini")
-        region = "X:3000000-3300000"
-        args = f"--tracks {ini_file} --region {region} "\
-            f"--outFileName {outfile_name}".split()
-        with self.assertRaises(Exception) as context:
-            pygenometracks.plotTracks.main(args)
-
-        assert("could not be computed"
-               in str(context.exception))
-        os.remove(ini_file)
-
-    def test_invalid_operation2(self):
-        """
-        This test check that if you give an invalid operation
-        it will fail.
-        """
-        outfile_name = "test.png"
-        ini_file = os.path.join(ROOT, "test_tracks_15.ini")
-        region = "X:3000000-3300000"
-        args = f"--tracks {ini_file} --region {region} "\
-            f"--outFileName {outfile_name}".split()
-        with self.assertRaises(Exception) as context:
-            pygenometracks.plotTracks.main(args)
-
-        assert("could not be computed"
-               in str(context.exception))
-        os.remove(ini_file)
-=======
+        args = f"--tracks {ini_file} --region {region} "\
+            f"--outFileName {outfile_name}".split()
+        with self.assertRaises(InputError) as context:
+            pygenometracks.plotTracks.main(args)
+
         assert("is not valid, it should be chr:start-end" in
                str(context.exception))
 
@@ -494,5 +494,4 @@
         with self.assertRaises(InputError) as context:
             pygenometracks.plotTracks.main(args)
 
-        assert("end is larger" in str(context.exception))
->>>>>>> 90f70aae
+        assert("end is larger" in str(context.exception))