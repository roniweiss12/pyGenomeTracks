# -*- coding: utf-8 -*-
import matplotlib as mpl
mpl.use('agg')
from matplotlib.testing.compare import compare_images
from tempfile import NamedTemporaryFile
import os.path
import pygenometracks.plotTracks

ROOT = os.path.join(os.path.dirname(os.path.abspath(__file__)),
                    "test_data")

tracks = """
[test bedgraph tabix]
file = bedgraph_chrx_2e6_5e6.bg.bgz
color = blue
height = 2
title = tabix color = blue; type = fill
min_value = -5
type = fill

[spacer]
height = 0.01

[test bedgraph tabix without tbi]
file = bedgraph_chrx_2e6_5e6_2.bg.bgz
color = brown
height = 2
title = tabix color = brown; type = line:0.5; nans_to_zeros = true; orientation = inverted
nans_to_zeros = true
min_value = -5
max_value = 50
type = line:0.5
orientation = inverted

[spacer]
height = 0.01

[test bedgraph]
file = bedgraph_chrx_2e6_5e6.bg
color = red
height = 2
title = color = red; type = points:0.5
min_value = 0
max_value = 50
type = points:0.5

[spacer]

[test bedgraph like bigwig]
file = bedgraph_chrx_2e6_5e6.bg
color = red
height = 2
title = color = red; type = points:0.5; summary_method = max
summary_method = max
min_value = 0
max_value = 50
type = points:0.5

[spacer]

[test bedgraph like bigwig_2]
file = bedgraph_chrx_2e6_5e6.bg
color = red
height = 2
title = color = red; type = points:0.5; summary_method = max; nbins = 3000
summary_method = max
number_of_bins = 3000
min_value = 0
max_value = 50
type = points:0.5

[spacer]

[test bedgraph matrix]
file = tad_separation_score.bm.gz
title = bedgraph matrix (file type is tabix) colormap = pink
height = 5
colormap = pink
file_type = bedgraph_matrix

[spacer]

[test bedgraph matrix]
file = tad_separation_score.bm.gz
title = bedgraph matrix (file type is tabix) colormap = red (this is not valid and viridis will be used)
height = 5
colormap = red
file_type = bedgraph_matrix

[spacer]

[test bedgraph matrix lines]
file = tad_separation_score.bm.gz
title = type = lines
height = 5
file_type = bedgraph_matrix
type = lines
pos_score_in_bin = block

[spacer]
height = 0.01

[test bedgraph matrix lines]
file = tad_separation_score_with_gap.bm.bgz
title = type = lines; show_data_range = false (file type is tabix with a gap)
height = 5
file_type = bedgraph_matrix
type = lines
pos_score_in_bin = center
show_data_range = false

[test bedgraph matrix lines tabix]
file = tad_separation_score.bm.gz
title = type = lines; plot_horizontal_lines = true
height = 6
file_type = bedgraph_matrix
type = lines
plot_horizontal_lines = true

[spacer]

[x-axis]
"""

with open(os.path.join(ROOT, "bedgraph.ini"), 'w') as fh:
    fh.write(tracks)

tracks = """
[test bedgraph matrix]
file = tad_separation_score.bm.gz
type = lines
title = bedgraph matrix type = lines default colors
height = 5
file_type = bedgraph_matrix

[spacer]

[test bedgraph matrix]
file = tad_separation_score.bm.gz
type = lines
title = bedgraph matrix type = lines summary_color = red
summary_color = red
height = 5
file_type = bedgraph_matrix

[spacer]

[test bedgraph matrix]
file = tad_separation_score.bm.gz
type = lines
title = bedgraph matrix type = lines summary_color = red individual_color = (0, 1, 0)
summary_color = red
individual_color = (0, 1, 0)
height = 5
file_type = bedgraph_matrix

[spacer]

[test bedgraph matrix]
file = tad_separation_score.bm.gz
type = lines
title = bedgraph matrix type = lines individual_color = (.34, 1, 0)
individual_color = (.34, 1, 0)
height = 5
file_type = bedgraph_matrix

[x-axis]
"""

with open(os.path.join(ROOT, "bedgraph_matrix_line_colors.ini"), 'w') as fh:
    fh.write(tracks)

tolerance = 13  # default matplotlib pixed difference tolerance


def test_bedgraphmatrix_track():
    outfile = NamedTemporaryFile(suffix='.png', prefix='bedgraph_test_',
                                 delete=False)
    ini_file = os.path.join(ROOT, "bedgraph.ini")
    region = "X:2850000-3150000"
    expected_file = os.path.join(ROOT, 'master_bedgraph.png')
    args = f"--tracks {ini_file} --region {region} "\
           "--trackLabelFraction 0.2 --dpi 130 "\
           f"--outFileName {outfile.name}".split()
    pygenometracks.plotTracks.main(args)
    res = compare_images(expected_file,
                         outfile.name, tolerance)
    assert res is None, res

    os.remove(outfile.name)


def test_bedgraphmatrix_track_chr1():
    outfile = NamedTemporaryFile(suffix='.png', prefix='bedgraph_test_',
                                 delete=False)
    ini_file = os.path.join(ROOT, "bedgraph.ini")
    region = "chr1:0-100000"
    expected_file = os.path.join(ROOT, 'master_bedgraph_chr1.png')
    args = f"--tracks {ini_file} --region {region} "\
           "--trackLabelFraction 0.2 --dpi 130 "\
           f"--outFileName {outfile.name}".split()
    pygenometracks.plotTracks.main(args)
    res = compare_images(expected_file,
                         outfile.name, tolerance)
    assert res is None, res

    os.remove(outfile.name)


<<<<<<< HEAD
def test_bedgraph_matrix_line_colors():
    outfile = NamedTemporaryFile(suffix='.png', prefix='bedgraph_test_',
                                 delete=False)
    ini_file = os.path.join(ROOT, "bedgraph_matrix_line_colors.ini")
    region = "X:2850000-3150000"
    expected_file = os.path.join(ROOT, 'master_bedgraph_matrix_line_colors.png')
=======
def test_bedgraphmatrix_track_overlap_chr_end():
    outfile = NamedTemporaryFile(suffix='.png', prefix='bedgraph_test_',
                                 delete=False)
    ini_file = os.path.join(ROOT, "bedgraph.ini")
    region = "chrX:3490000-24000000"
    expected_file = os.path.join(ROOT, 'master_bedgraph_overlap_end.png')
    args = f"--tracks {ini_file} --region {region} "\
           "--trackLabelFraction 0.2 --dpi 130 "\
           f"--outFileName {outfile.name}".split()
    pygenometracks.plotTracks.main(args)
    res = compare_images(expected_file,
                         outfile.name, tolerance)
    assert res is None, res

    os.remove(outfile.name)


def test_bedgraphmatrix_track_over_chr_end():
    outfile = NamedTemporaryFile(suffix='.png', prefix='bedgraph_test_',
                                 delete=False)
    ini_file = os.path.join(ROOT, "bedgraph.ini")
    region = "X:25000000-30000000"
    expected_file = os.path.join(ROOT, 'master_bedgraph_over_end.png')
>>>>>>> 0c08a9bd
    args = f"--tracks {ini_file} --region {region} "\
           "--trackLabelFraction 0.2 --dpi 130 "\
           f"--outFileName {outfile.name}".split()
    pygenometracks.plotTracks.main(args)
    res = compare_images(expected_file,
                         outfile.name, tolerance)
    assert res is None, res

    os.remove(outfile.name)<|MERGE_RESOLUTION|>--- conflicted
+++ resolved
@@ -207,14 +207,23 @@
     os.remove(outfile.name)
 
 
-<<<<<<< HEAD
 def test_bedgraph_matrix_line_colors():
     outfile = NamedTemporaryFile(suffix='.png', prefix='bedgraph_test_',
                                  delete=False)
     ini_file = os.path.join(ROOT, "bedgraph_matrix_line_colors.ini")
     region = "X:2850000-3150000"
     expected_file = os.path.join(ROOT, 'master_bedgraph_matrix_line_colors.png')
-=======
+    args = f"--tracks {ini_file} --region {region} "\
+           "--trackLabelFraction 0.2 --dpi 130 "\
+           f"--outFileName {outfile.name}".split()
+    pygenometracks.plotTracks.main(args)
+    res = compare_images(expected_file,
+                         outfile.name, tolerance)
+    assert res is None, res
+
+    os.remove(outfile.name)
+
+
 def test_bedgraphmatrix_track_overlap_chr_end():
     outfile = NamedTemporaryFile(suffix='.png', prefix='bedgraph_test_',
                                  delete=False)
@@ -238,7 +247,6 @@
     ini_file = os.path.join(ROOT, "bedgraph.ini")
     region = "X:25000000-30000000"
     expected_file = os.path.join(ROOT, 'master_bedgraph_over_end.png')
->>>>>>> 0c08a9bd
     args = f"--tracks {ini_file} --region {region} "\
            "--trackLabelFraction 0.2 --dpi 130 "\
            f"--outFileName {outfile.name}".split()
