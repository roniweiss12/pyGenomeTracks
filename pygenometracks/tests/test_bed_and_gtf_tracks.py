# -*- coding: utf-8 -*-
import matplotlib as mpl
mpl.use('agg')
from matplotlib.testing.compare import compare_images
from tempfile import NamedTemporaryFile
import os.path
import pygenometracks.plotTracks

ROOT = os.path.join(os.path.dirname(os.path.abspath(__file__)),
                    "test_data")

browser_tracks = """
[x-axis]
where = top
title = where =top

[spacer]
height = 0.05

[genes 2]
file = dm3_genes.bed.gz
height = 7
title = genes (bed12) style = UCSC; fontsize = 10
style = UCSC
fontsize = 10

[genes 2bis]
file = dm3_genes.bed.gz
height = 7
title = genes (bed12) style = UCSC; arrow_interval=10; fontsize = 10
style = UCSC
arrow_interval = 10
fontsize = 10

[spacer]
height = 1

[test bed6]
file = dm3_genes.bed6.gz
height = 7
title = bed6 border_color = black; gene_rows=10; fontsize=7; color=Reds
        (when a color map is used for the color (e.g. coolwarm, Reds) the bed
        score column mapped to a color)
fontsize = 7
file_type = bed
color = Reds
border_color = black
gene_rows = 10

[spacer]
height = 1

[test bed4]
file = dm3_genes.bed4.gz
height = 10
title = bed4 fontsize = 10; line_width = 1.5; global_max_row = true
        (global_max_row sets the number of genes per row as the maximum found
        anywhere in the genome, hence the white space at the bottom)
fontsize = 10
file_type = bed
global_max_row = true
line_width = 1.5

[spacer]
height = 1

[test gtf]
file = dm3_subset_BDGP5.78.gtf.gz
height = 10
title = gtf from ensembl
fontsize = 12
file_type = bed

[spacer]
height = 1

[test bed]
file = dm3_subset_BDGP5.78_asbed_sorted.bed.gz
height = 10
title = gtf from ensembl in bed12
fontsize = 12
file_type = bed

[spacer]
height = 1

[test gtf collapsed]
file = dm3_subset_BDGP5.78.gtf.gz
height = 10
title = gtf from ensembl one entry per gene
merge_transcripts = true
prefered_name = gene_name
fontsize = 12
file_type = bed

[spacer]
height = 1

[x-axis]
fontsize = 30
title = fontsize = 30

"""
with open(os.path.join(ROOT, "bed_and_gtf_tracks.ini"), 'w') as fh:
    fh.write(browser_tracks)

browser_tracks = """
[x-axis]
where = top
title = where =top

[spacer]
height = 0.05

[genes 2]
file = dm3_genes.bed.gz
height = 3
title = genes (bed12) style = UCSC; fontsize = 10
style = UCSC
fontsize = 10

[genes 2bis]
file = dm3_genes.bed.gz
height = 3
title = genes (bed12) style = UCSC; arrow_interval=10; fontsize = 10
style = UCSC
arrow_interval = 10
fontsize = 10

[spacer]
height = 1

[test bed6]
file = dm3_genes.bed6.gz
height = 3
title = bed6 border_color = black; fontsize=8; color=red
fontsize = 8
file_type = bed
color = red
border_color = black

[spacer]
height = 1

[test bed6 arrowhead_included]
file = dm3_genes.bed6.gz
height = 3
title = bed6 border_color = black; fontsize=8; color=red; arrowhead_included = true
fontsize = 8
file_type = bed
color = red
border_color = black
arrowhead_included = true

[spacer]
height = 1

[test bed4]
file = dm3_genes.bed4.gz
height = 3
title = bed4 fontsize = 10; line_width = 1.5
fontsize = 10
file_type = bed
line_width = 1.5

[spacer]
height = 1

[test bed]
file = dm3_subset_BDGP5.78_asbed_sorted.bed.gz
height = 8
title = gtf from ensembl in bed12
fontsize = 12
file_type = bed

[spacer]
height = 1

[test bed]
file = dm3_subset_BDGP5.78_asbed_sorted.bed.gz
height = 8
title = gtf from ensembl in bed12; arrowhead_included = true
fontsize = 12
file_type = bed
arrowhead_included = true

[spacer]
height = 1

[x-axis]
fontsize = 30
title = fontsize = 30

[vlines]
type = vlines
file = dm3_genes.bed4.gz

"""
with open(os.path.join(ROOT, "bed_arrow_tracks.ini"), 'w') as fh:
    fh.write(browser_tracks)


browser_tracks = """
[x-axis]
where = top

[spacer]
height = 0.05

[genes 1]
file = dm3_genes.bed.gz
height = 7
title = genes (bed12) style = flybase; fontsize = 10
style = UCSC
fontsize = 10

[spacer]
height = 1

[genes 2]
file = dm3_genes.bed.gz
height = 7
title = genes (bed12) style = flybase; fontsize = 10; max_labels = 600
style = UCSC
fontsize = 10
max_labels = 600

"""
with open(os.path.join(ROOT, "bed_maxLab_tracks.ini"), 'w') as fh:
    fh.write(browser_tracks)

browser_tracks = """
[x-axis]
where = top

[spacer]
height = 0.05

[genes 0]
file = dm3_genes.bed.gz
height = 7
title = genes (bed12) style = flybase; fontsize = 10
style = flybase
fontsize = 10

[spacer]
height = 1

[genes 1]
file = dm3_genes.bed.gz
height = 7
title = genes (bed12) style = flybase; fontsize = 10; color_utr = red
style = flybase
fontsize = 10
color_utr = red

[spacer]
height = 1

[genes 2]
file = dm3_genes.bed.gz
height = 7
title = genes (bed12) style = flybase; fontsize = 10; height_utr = 0.7
style = flybase
fontsize = 10
height_utr = 0.7

"""
with open(os.path.join(ROOT, "bed_flybase_tracks.ini"), 'w') as fh:
    fh.write(browser_tracks)


browser_tracks = """
[x-axis]
where = top
title = where =top

[spacer]
height = 0.05

[genes 2]
file = dm3_genes.bed.gz
height = 7
title = genes (bed12) style = UCSC
style = UCSC
fontsize = 10


[genes 2]
file = dm3_genes.bed.gz
height = 7
title = genes (bed12) style = UCSC all_labels_inside = true
style = UCSC
fontsize = 10
all_labels_inside = true


[genes 3]
file = dm3_genes.bed.gz
height = 7
title = genes (bed12) style = UCSC labels_in_margin = true
style = UCSC
fontsize = 10
labels_in_margin = true


[genes 4]
file = dm3_genes.bed.gz
height = 7
title = genes (bed12) style = UCSC all_labels_inside = true labels_in_margin = true
style = UCSC
fontsize = 10
labels_in_margin = true
all_labels_inside = true
"""
with open(os.path.join(ROOT, "bed_all_labels_inside.ini"), 'w') as fh:
    fh.write(browser_tracks)


browser_tracks = """
[x-axis]
where = top

[spacer]
height = 0.05

[test bed4]
file = dm3_genes.bed4.gz
height = 7
title = bed4 style = tssarrow
style = tssarrow
fontsize = 10

[spacer]
height = 1

[test bed6]
file = dm3_genes.bed6.gz
height = 7
title = bed6 style = tssarrow
style = tssarrow
fontsize = 10

[spacer]
height = 1

[genes 0]
file = dm3_genes.bed.gz
height = 7
title = genes (bed12) style = tssarrow; fontsize = 10
style = tssarrow
fontsize = 10

[genes 0]
file = dm3_genes.bed.gz
height = 7
title = genes (bed12) style = tssarrow; fontsize = 10; arrow_length = 5000 (5kb)
style = tssarrow
arrow_length = 5000
fontsize = 10

[spacer]
height = 1

[genes 1]
file = dm3_genes.bed.gz
height = 7
title = genes (bed12) style = tssarrow; fontsize = 10; color_utr = red
style = tssarrow
fontsize = 10
color_utr = red

[spacer]
height = 1

[genes 2]
file = dm3_genes.bed.gz
height = 7
title = genes (bed12) style = tssarrow; fontsize = 10; height_utr = 0.7
style = tssarrow
fontsize = 10
height_utr = 0.7
"""

with open(os.path.join(ROOT, "bed_tssarrow_tracks.ini"), 'w') as fh:
    fh.write(browser_tracks)

browser_tracks = """
[x-axis]
where = top

[spacer]
height = 0.5

[genes 0]
file = hoxd_genes_rgb.bed.gz
height = 7
title = genes (bed12) style = tssarrow; fontsize = 10; color = bed_rgb
style = tssarrow
fontsize = 10
color = bed_rgb

[spacer]

[genes 1]
file = hoxd_genes_rgb.bed.gz
height = 7
title = genes (bed12) style = tssarrow; fontsize = 10; color = bed_rgb; color_utr = bed_rgb
style = tssarrow
fontsize = 10
color = bed_rgb
color_utr = bed_rgb

[spacer]

[genes 2]
file = hoxd_genes_rgb.bed.gz
height = 7
title = genes (bed12) style = UCSC; fontsize = 10; color = bed_rgb; color_utr = bed_rgb
style = UCSC
fontsize = 10
color = bed_rgb
color_utr = bed_rgb

[spacer]

[genes 3]
file = hoxd_genes_rgb.bed.gz
height = 7
title = genes (bed12) style = flybase; fontsize = 10; color = bed_rgb; color_utr = bed_rgb
style = flybase
fontsize = 10
color = bed_rgb
color_utr = bed_rgb

[spacer]

[genes 4]
file = hoxd_genes_noGm_rgb.bed.gz
height = 3
title = genes except Gm (bed12) style = tssarrow; fontsize = 10; color = bed_rgb; color_utr = bed_rgb
style = tssarrow
fontsize = 10
color = bed_rgb
color_utr = bed_rgb

[spacer]

[genes 5]
file = hoxd_genes_noGm_rgb.bed.gz
height = 1
title = genes except Gm (bed12) style = tssarrow; fontsize = 10; color = bed_rgb; color_utr = bed_rgb; display = collapsed
style = tssarrow
fontsize = 10
color = bed_rgb
color_utr = bed_rgb
display = collapsed
"""
with open(os.path.join(ROOT, "bed_genes_rgb.ini"), 'w') as fh:
    fh.write(browser_tracks)

browser_tracks = """
[scores]
file = dm3_genes_withrgbandscore.bed.gz
title = genes with scores in coding bed_rgb in utr
color = cool_r
color_utr = bed_rgb
border_color = black
height = 10.0

[scores in utr]
file = dm3_genes_withrgbandscore.bed.gz
title = genes with scores in utr, coding is blue, border is bed_rgb
color = blue
color_utr = viridis
border_color = bed_rgb
height = 10.0

[scores in border_color]
file = dm3_genes_withrgbandscore.bed.gz
title = genes with scores in border_color, coding and utr are blue
color = blue
color_utr = blue
border_color = ['red', 'orange']
height = 10.0

[scores in cod+utr]
file = dm3_genes_withrgbandscore.bed.gz
title = genes with scores both in coding and utr as ['blue', 'purple'] (this does not work for color_utr)
color = ['blue', 'purple']
color_utr = ['blue', 'purple']
height = 10.0

[scores in cod+utr 2]
file = dm3_genes_withrgbandscore.bed.gz
title = genes with scores both in coding and utr as Reds
color = Reds
color_utr = Reds
height = 10.0
"""
with open(os.path.join(ROOT, "bed_colormap_genes.ini"), 'w') as fh:
    fh.write(browser_tracks)

tolerance = 13  # default matplotlib pixed difference tolerance


def test_plot_tracks_bed_and_gtf():

    outfile = NamedTemporaryFile(suffix='.png', prefix='pyGenomeTracks_test_',
                                 delete=False)
    args = "--tracks {0} --region X:3000000-3300000 "\
           "--trackLabelFraction 0.2 --width 38 --dpi 130 "\
           "--outFileName {1}" \
           "".format(os.path.join(ROOT, 'bed_and_gtf_tracks.ini'),
                     outfile.name).split()
    pygenometracks.plotTracks.main(args)
    res = compare_images(os.path.join(ROOT, 'master_bed_and_gtf.png'),
                         outfile.name, tolerance)
    assert res is None, res

    os.remove(outfile.name)


def test_plot_tracks_bed_arrow():

    outfile = NamedTemporaryFile(suffix='.png', prefix='pyGenomeTracks_test_',
                                 delete=False)
    args = "--tracks {0} --region X:3120000-3150000 "\
           "--trackLabelFraction 0.2 --width 38 --dpi 130 "\
           "--outFileName {1}" \
           "".format(os.path.join(ROOT, 'bed_arrow_tracks.ini'),
                     outfile.name).split()
    pygenometracks.plotTracks.main(args)
    res = compare_images(os.path.join(ROOT, 'master_bed_arrow.png'),
                         outfile.name, tolerance)
    assert res is None, res

    os.remove(outfile.name)


def test_plot_tracks_bed_arrow_zoom():

    outfile = NamedTemporaryFile(suffix='.png', prefix='pyGenomeTracks_test_',
                                 delete=False)
    args = "--tracks {0} --region X:3130000-3140000 "\
           "--trackLabelFraction 0.2 --width 38 --dpi 130 "\
           "--outFileName {1}" \
           "".format(os.path.join(ROOT, 'bed_arrow_tracks.ini'),
                     outfile.name).split()
    pygenometracks.plotTracks.main(args)
    res = compare_images(os.path.join(ROOT, 'master_bed_arrow_zoom.png'),
                         outfile.name, tolerance)
    assert res is None, res

    os.remove(outfile.name)


def test_plot_tracks_flybase():

    outfile = NamedTemporaryFile(suffix='.png', prefix='pyGenomeTracks_test_',
                                 delete=False)
    args = "--tracks {0} --region X:3000000-3300000 "\
           "--trackLabelFraction 0.2 --width 38 --dpi 130 "\
           "--outFileName {1}" \
           "".format(os.path.join(ROOT, 'bed_flybase_tracks.ini'),
                     outfile.name).split()
    pygenometracks.plotTracks.main(args)
    res = compare_images(os.path.join(ROOT, 'master_bed_flybase.png'),
                         outfile.name, tolerance)
    assert res is None, res

    os.remove(outfile.name)


def test_plot_tracks_tssarrow():

    outfile = NamedTemporaryFile(suffix='.png', prefix='pyGenomeTracks_test_',
                                 delete=False)
    args = "--tracks {0} --region X:3000000-3300000 "\
           "--trackLabelFraction 0.2 --width 38 --dpi 130 "\
           "--outFileName {1}" \
           "".format(os.path.join(ROOT, 'bed_tssarrow_tracks.ini'),
                     outfile.name).split()
    pygenometracks.plotTracks.main(args)
    res = compare_images(os.path.join(ROOT, 'master_bed_tssarrow.png'),
                         outfile.name, tolerance)
    assert res is None, res

    os.remove(outfile.name)


def test_plot_tracks_tssarrow_zoom():

    outfile = NamedTemporaryFile(suffix='.png', prefix='pyGenomeTracks_test_',
                                 delete=False)
    args = "--tracks {0} --region X:3020000-3070000 "\
           "--trackLabelFraction 0.2 --width 38 --dpi 130 "\
           "--outFileName {1}" \
           "".format(os.path.join(ROOT, 'bed_tssarrow_tracks.ini'),
                     outfile.name).split()
    pygenometracks.plotTracks.main(args)
    res = compare_images(os.path.join(ROOT, 'master_bed_tssarrow_zoom.png'),
                         outfile.name, tolerance)
    assert res is None, res

    os.remove(outfile.name)


def test_plot_tracks_tssarrow_zoom2():

    outfile = NamedTemporaryFile(suffix='.png', prefix='pyGenomeTracks_test_',
                                 delete=False)
    args = "--tracks {0} --region X:3130000-3150000 "\
           "--trackLabelFraction 0.2 --width 38 --dpi 130 "\
           "--outFileName {1}" \
           "".format(os.path.join(ROOT, 'bed_tssarrow_tracks.ini'),
                     outfile.name).split()
    pygenometracks.plotTracks.main(args)
    res = compare_images(os.path.join(ROOT, 'master_bed_tssarrow_zoom2.png'),
                         outfile.name, tolerance)
    assert res is None, res

    os.remove(outfile.name)


def test_plot_tracks_bed_with_maxLab():

    outfile = NamedTemporaryFile(suffix='.png', prefix='pyGenomeTracks_test_',
                                 delete=False)
    args = "--tracks {0} --region X:2000000-3500000 "\
           "--trackLabelFraction 0.2 --width 38 --dpi 130 " \
           "--outFileName {1}" \
           "".format(os.path.join(ROOT, 'bed_maxLab_tracks.ini'),
                     outfile.name).split()
    pygenometracks.plotTracks.main(args)
    res = compare_images(os.path.join(ROOT, 'master_maxLab.png'),
                         outfile.name, tolerance)
    assert res is None, res

    os.remove(outfile.name)


def test_plot_tracks_genes_rgb():

    outfile = NamedTemporaryFile(suffix='.png', prefix='pyGenomeTracks_test_',
                                 delete=False)
    args = "--tracks {0} --region chr2:74,650,000-74,710,000 "\
           "--trackLabelFraction 0.2 --width 38 --dpi 130 " \
           "--outFileName {1}" \
           "".format(os.path.join(ROOT, 'bed_genes_rgb.ini'),
                     outfile.name).split()
    pygenometracks.plotTracks.main(args)
    res = compare_images(os.path.join(ROOT, 'master_bed_genes_rgb.png'),
                         outfile.name, tolerance)
    assert res is None, res

    os.remove(outfile.name)


def test_plot_tracks_bed_all_label_inside():

    outfile = NamedTemporaryFile(suffix='.png', prefix='pyGenomeTracks_test_',
                                 delete=False)
    args = "--tracks {0} --region X:3100000-3200000 "\
           "--trackLabelFraction 0.2 --width 38 --dpi 130 " \
           "--trackLabelHAlign right --outFileName {1}" \
           "".format(os.path.join(ROOT, 'bed_all_labels_inside.ini'),
                     outfile.name).split()
    pygenometracks.plotTracks.main(args)
    res = compare_images(os.path.join(ROOT, 'master_bed_all_label_inside.png'),
                         outfile.name, tolerance)
    assert res is None, res

    os.remove(outfile.name)


<<<<<<< HEAD
def test_plot_tracks_bed_all_label_inside_Xdec():

    outfile = NamedTemporaryFile(suffix='.png', prefix='pyGenomeTracks_test_',
                                 delete=False)
    args = "--tracks {0} --region X:3215000-3240000 "\
           "--trackLabelFraction 0.2 --width 38 --dpi 130 " \
           "--trackLabelHAlign right --outFileName {1} --decreasingXAxis" \
           "".format(os.path.join(ROOT, 'bed_all_labels_inside.ini'),
                     outfile.name).split()
    pygenometracks.plotTracks.main(args)
    res = compare_images(os.path.join(ROOT, 'master_bed_all_label_inside_dec.png'),
=======
def test_plot_tracks_bed_scores():

    outfile = NamedTemporaryFile(suffix='.png', prefix='pyGenomeTracks_test_',
                                 delete=False)
    args = "--tracks {0} --region X:3000000-3300000 "\
           "--trackLabelFraction 0.2 --width 38 --dpi 130 "\
           "--outFileName {1}" \
           "".format(os.path.join(ROOT, 'bed_colormap_genes.ini'),
                     outfile.name).split()
    pygenometracks.plotTracks.main(args)
    res = compare_images(os.path.join(ROOT, 'master_bed_colormap_genes.png'),
>>>>>>> 7e704754
                         outfile.name, tolerance)
    assert res is None, res

    os.remove(outfile.name)<|MERGE_RESOLUTION|>--- conflicted
+++ resolved
@@ -674,7 +674,6 @@
     os.remove(outfile.name)
 
 
-<<<<<<< HEAD
 def test_plot_tracks_bed_all_label_inside_Xdec():
 
     outfile = NamedTemporaryFile(suffix='.png', prefix='pyGenomeTracks_test_',
@@ -686,7 +685,12 @@
                      outfile.name).split()
     pygenometracks.plotTracks.main(args)
     res = compare_images(os.path.join(ROOT, 'master_bed_all_label_inside_dec.png'),
-=======
+                         outfile.name, tolerance)
+    assert res is None, res
+
+    os.remove(outfile.name)
+
+
 def test_plot_tracks_bed_scores():
 
     outfile = NamedTemporaryFile(suffix='.png', prefix='pyGenomeTracks_test_',
@@ -698,7 +702,6 @@
                      outfile.name).split()
     pygenometracks.plotTracks.main(args)
     res = compare_images(os.path.join(ROOT, 'master_bed_colormap_genes.png'),
->>>>>>> 7e704754
                          outfile.name, tolerance)
     assert res is None, res
 
