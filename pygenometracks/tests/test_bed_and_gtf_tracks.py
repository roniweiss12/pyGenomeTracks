# -*- coding: utf-8 -*-
import matplotlib as mpl
mpl.use('agg')
from matplotlib.testing.compare import compare_images
from tempfile import NamedTemporaryFile
import os.path
import pygenometracks.plotTracks
from pygenometracks.utilities import InputError


ROOT = os.path.join(os.path.dirname(os.path.abspath(__file__)),
                    "test_data")

browser_tracks = """
[x-axis]
where = top
title = where =top

[spacer]
height = 0.05

[genes 2]
file = dm3_genes.bed.gz
height = 7
title = genes (bed12) style = UCSC; fontsize = 10
style = UCSC
fontsize = 10

[genes 2bis]
file = dm3_genes.bed.gz
height = 7
title = genes (bed12) style = UCSC; arrow_interval=10; fontsize = 10
style = UCSC
arrow_interval = 10
fontsize = 10

[spacer]
height = 1

[test bed6]
file = dm3_genes.bed6.gz
height = 7
title = bed6 border_color = black; gene_rows=10; fontsize=7; color=Reds
        (when a color map is used for the color (e.g. coolwarm, Reds) the bed
        score column mapped to a color)
fontsize = 7
file_type = bed
color = Reds
border_color = black
gene_rows = 10

[spacer]
height = 1

[test bed4]
file = dm3_genes.bed4.gz
height = 10
title = bed4 fontsize = 10; line_width = 1.5; global_max_row = true
        (global_max_row sets the number of genes per row as the maximum found
        anywhere in the genome, hence the white space at the bottom)
fontsize = 10
file_type = bed
global_max_row = true
line_width = 1.5

[spacer]
height = 1

[test gtf]
file = dm3_subset_BDGP5.78_gtf.dat
height = 10
title = gtf from ensembl (with dat extension)
fontsize = 12
file_type = gtf

[spacer]
height = 1

[test bed]
file = dm3_subset_BDGP5.78_asbed_sorted.bed.gz
height = 10
title = gtf from ensembl in bed12
fontsize = 12
file_type = bed

[spacer]
height = 1

[test gtf collapsed]
file = dm3_subset_BDGP5.78.gtf.gz
height = 10
title = gtf from ensembl one entry per gene
merge_transcripts = true
prefered_name = gene_name
fontsize = 12
file_type = gtf

[spacer]
height = 1

[x-axis]
fontsize = 30
title = fontsize = 30

"""
with open(os.path.join(ROOT, "bed_and_gtf_tracks.ini"), 'w') as fh:
    fh.write(browser_tracks)

browser_tracks = """
[x-axis]
where = top
title = where =top

[spacer]
height = 0.05

[genes 2]
file = dm3_genes.bed.gz
height = 3
title = genes (bed12) style = UCSC; fontsize = 10
style = UCSC
fontsize = 10

[genes 2bis]
file = dm3_genes.bed.gz
height = 3
title = genes (bed12) style = UCSC; arrow_interval=10; fontsize = 10
style = UCSC
arrow_interval = 10
fontsize = 10

[spacer]
height = 1

[test bed6]
file = dm3_genes.bed6.gz
height = 3
title = bed6 border_color = black; fontsize=8; color=red
fontsize = 8
file_type = bed
color = red
border_color = black

[spacer]
height = 1

[test bed6 arrowhead_included]
file = dm3_genes.bed6.gz
height = 3
title = bed6 border_color = black; fontsize=8; color=red; arrowhead_included = true
fontsize = 8
file_type = bed
color = red
border_color = black
arrowhead_included = true

[spacer]
height = 1

[test bed4]
file = dm3_genes.bed4.gz
height = 3
title = bed4 fontsize = 10; line_width = 1.5
fontsize = 10
file_type = bed
line_width = 1.5

[spacer]
height = 1

[test bed]
file = dm3_subset_BDGP5.78_asbed_sorted.bed.gz
height = 8
title = gtf from ensembl in bed12
fontsize = 12
file_type = bed

[spacer]
height = 1

[test bed]
file = dm3_subset_BDGP5.78_asbed_sorted.bed.gz
height = 8
title = gtf from ensembl in bed12; arrowhead_included = true
fontsize = 12
file_type = bed
arrowhead_included = true

[spacer]
height = 1

[x-axis]
fontsize = 30
title = fontsize = 30

[vlines]
type = vlines
file = dm3_genes.bed4.gz

"""
with open(os.path.join(ROOT, "bed_arrow_tracks.ini"), 'w') as fh:
    fh.write(browser_tracks)


browser_tracks = """
[x-axis]
where = top

[spacer]
height = 0.05

[genes 1]
file = dm3_genes.bed.gz
height = 7
title = genes (bed12) style = flybase; fontsize = 10
style = UCSC
fontsize = 10

[spacer]
height = 1

[genes 2]
file = dm3_genes.bed.gz
height = 7
title = genes (bed12) style = flybase; fontsize = 10; max_labels = 600
style = UCSC
fontsize = 10
max_labels = 600

"""
with open(os.path.join(ROOT, "bed_maxLab_tracks.ini"), 'w') as fh:
    fh.write(browser_tracks)

browser_tracks = """
[x-axis]
where = top

[spacer]
height = 0.05

[genes 0]
file = dm3_genes.bed.gz
height = 7
title = genes (bed12) style = flybase; fontsize = 10
style = flybase
fontsize = 10

[spacer]
height = 1

[genes 1]
file = dm3_genes.bed.gz
height = 7
title = genes (bed12) style = flybase; fontsize = 10; color_utr = red
style = flybase
fontsize = 10
color_utr = red

[spacer]
height = 1

[genes 2]
file = dm3_genes.bed.gz
height = 7
title = genes (bed12) style = flybase; fontsize = 10; height_utr = 0.7
style = flybase
fontsize = 10
height_utr = 0.7

"""
with open(os.path.join(ROOT, "bed_flybase_tracks.ini"), 'w') as fh:
    fh.write(browser_tracks)


browser_tracks = """
[x-axis]
where = top
title = where =top

[spacer]
height = 0.05

[genes 2]
file = dm3_genes.bed.gz
height = 7
title = genes (bed12) style = UCSC
style = UCSC
fontsize = 10


[genes 2]
file = dm3_genes.bed.gz
height = 7
title = genes (bed12) style = UCSC all_labels_inside = true
style = UCSC
fontsize = 10
all_labels_inside = true


[genes 3]
file = dm3_genes.bed.gz
height = 7
title = genes (bed12) style = UCSC labels_in_margin = true
style = UCSC
fontsize = 10
labels_in_margin = true


[genes 4]
file = dm3_genes.bed.gz
height = 7
title = genes (bed12) style = UCSC all_labels_inside = true labels_in_margin = true
style = UCSC
fontsize = 10
labels_in_margin = true
all_labels_inside = true
"""
with open(os.path.join(ROOT, "bed_all_labels_inside.ini"), 'w') as fh:
    fh.write(browser_tracks)


browser_tracks = """
[x-axis]
where = top

[spacer]
height = 0.05

[test bed4]
file = dm3_genes.bed4.gz
height = 7
title = bed4 style = tssarrow
style = tssarrow
fontsize = 10

[spacer]
height = 1

[test bed6]
file = dm3_genes.bed6.gz
height = 7
title = bed6 style = tssarrow
style = tssarrow
fontsize = 10

[spacer]
height = 1

[genes 0]
file = dm3_genes.bed.gz
height = 7
title = genes (bed12) style = tssarrow; fontsize = 10
style = tssarrow
fontsize = 10

[genes 0]
file = dm3_genes.bed.gz
height = 7
title = genes (bed12) style = tssarrow; fontsize = 10; arrow_length = 5000 (5kb)
style = tssarrow
arrow_length = 5000
fontsize = 10

[spacer]
height = 1

[genes 1]
file = dm3_genes.bed.gz
height = 7
title = genes (bed12) style = tssarrow; fontsize = 10; color_utr = red
style = tssarrow
fontsize = 10
color_utr = red

[spacer]
height = 1

[genes 2]
file = dm3_genes.bed.gz
height = 7
title = genes (bed12) style = tssarrow; fontsize = 10; height_utr = 0.7
style = tssarrow
fontsize = 10
height_utr = 0.7
"""

with open(os.path.join(ROOT, "bed_tssarrow_tracks.ini"), 'w') as fh:
    fh.write(browser_tracks)

browser_tracks = """
[x-axis]
where = top

[spacer]
height = 0.5

[genes 0]
file = hoxd_genes_rgb.bed.gz
height = 7
title = genes (bed12) style = tssarrow; fontsize = 10; color = bed_rgb
style = tssarrow
fontsize = 10
color = bed_rgb

[spacer]

[genes 1]
file = hoxd_genes_rgb.bed.gz
height = 7
title = genes (bed12) style = tssarrow; fontsize = 10; color = bed_rgb; color_utr = bed_rgb
style = tssarrow
fontsize = 10
color = bed_rgb
color_utr = bed_rgb

[spacer]

[genes 2]
file = hoxd_genes_rgb.bed.gz
height = 7
title = genes (bed12) style = UCSC; fontsize = 10; color = bed_rgb; color_utr = bed_rgb
style = UCSC
fontsize = 10
color = bed_rgb
color_utr = bed_rgb

[spacer]

[genes 3]
file = hoxd_genes_rgb.bed.gz
height = 7
title = genes (bed12) style = flybase; fontsize = 10; color = bed_rgb; color_utr = bed_rgb
style = flybase
fontsize = 10
color = bed_rgb
color_utr = bed_rgb

[spacer]

[genes 4]
file = hoxd_genes_noGm_rgb.bed.gz
height = 3
title = genes except Gm (bed12) style = tssarrow; fontsize = 10; color = bed_rgb; color_utr = bed_rgb
style = tssarrow
fontsize = 10
color = bed_rgb
color_utr = bed_rgb

[spacer]

[genes 5]
file = hoxd_genes_noGm_rgb.bed.gz
height = 1
title = genes except Gm (bed12) style = tssarrow; fontsize = 10; color = bed_rgb; color_utr = bed_rgb; display = collapsed
style = tssarrow
fontsize = 10
color = bed_rgb
color_utr = bed_rgb
display = collapsed
"""
with open(os.path.join(ROOT, "bed_genes_rgb.ini"), 'w') as fh:
    fh.write(browser_tracks)

browser_tracks = """
[macs2 broadPeak]
file = broadPeak.broadPeak
title = broadPeak
file_type = bed

[spacer]

[macs2 gappedPeak]
file = gappedPeak.gappedPeak
title = gappedPeak
file_type = bed

[spacer]

[macs2 filteredbed]
file = filtered.results.bed
title = filtered.results.bed (strange format)
file_type = bed
"""
with open(os.path.join(ROOT, "bed_unusual_formats.ini"), 'w') as fh:
    fh.write(browser_tracks)

wrong_track = """
[test gtf]
file = dm3_subset_BDGP5.78_gtf.dat
height = 10
title = gtf from ensembl (with dat extension)
fontsize = 12
file_type = bed
"""
with open(os.path.join(ROOT, "gtf_as_bed.ini"), 'w') as fh:
    fh.write(wrong_track)


wrong_track = """
[test bed]
file = dm3_genes.bed.gz
height = 10
title = bed file
fontsize = 12
file_type = gtf
"""
with open(os.path.join(ROOT, "bed_as_gtf.ini"), 'w') as fh:
    fh.write(wrong_track)

browser_tracks = """
[scores]
file = dm3_genes_withrgbandscore.bed.gz
title = genes with scores in coding bed_rgb in utr
color = cool_r
color_utr = bed_rgb
border_color = black
height = 10.0

[scores in utr]
file = dm3_genes_withrgbandscore.bed.gz
title = genes with scores in utr, coding is blue, border is bed_rgb
color = blue
color_utr = viridis
border_color = bed_rgb
height = 10.0

[scores in border_color]
file = dm3_genes_withrgbandscore.bed.gz
title = genes with scores in border_color, coding and utr are blue
color = blue
color_utr = blue
border_color = ['red', 'orange']
height = 10.0

[scores in cod+utr]
file = dm3_genes_withrgbandscore.bed.gz
title = genes with scores both in coding and utr as ['blue', 'purple'] (this does not work for color_utr)
color = ['blue', 'purple']
color_utr = ['blue', 'purple']
height = 10.0

[scores in cod+utr 2]
file = dm3_genes_withrgbandscore.bed.gz
title = genes with scores both in coding and utr as Reds
color = Reds
color_utr = Reds
height = 10.0
"""
with open(os.path.join(ROOT, "bed_colormap_genes.ini"), 'w') as fh:
    fh.write(browser_tracks)

tolerance = 13  # default matplotlib pixed difference tolerance


def test_plot_tracks_bed_and_gtf():

    outfile = NamedTemporaryFile(suffix='.png', prefix='pyGenomeTracks_test_',
                                 delete=False)
    ini_file = os.path.join(ROOT, 'bed_and_gtf_tracks.ini')
    region = "X:3000000-3300000"
    expected_file = os.path.join(ROOT, 'master_bed_and_gtf.png')
    args = f"--tracks {ini_file} --region {region} "\
           "--trackLabelFraction 0.2 --width 38 --dpi 130 "\
           f"--outFileName {outfile.name}".split()
    pygenometracks.plotTracks.main(args)
    res = compare_images(expected_file,
                         outfile.name, tolerance)
    assert res is None, res

    os.remove(outfile.name)


def test_plot_tracks_bed_arrow():

    outfile = NamedTemporaryFile(suffix='.png', prefix='pyGenomeTracks_test_',
                                 delete=False)
    ini_file = os.path.join(ROOT, 'bed_arrow_tracks.ini')
    region = "X:3120000-3150000"
    expected_file = os.path.join(ROOT, 'master_bed_arrow.png')
    args = f"--tracks {ini_file} --region {region} "\
           "--trackLabelFraction 0.2 --width 38 --dpi 130 "\
           f"--outFileName {outfile.name}".split()
    pygenometracks.plotTracks.main(args)
    res = compare_images(expected_file,
                         outfile.name, tolerance)
    assert res is None, res

    os.remove(outfile.name)


def test_plot_tracks_bed_arrow_zoom():

    outfile = NamedTemporaryFile(suffix='.png', prefix='pyGenomeTracks_test_',
                                 delete=False)

    ini_file = os.path.join(ROOT, "bed_arrow_tracks.ini")
    region = "X:3130000-3140000"
    expected_file = os.path.join(ROOT, 'master_bed_arrow_zoom.png')
    args = f"--tracks {ini_file} --region {region} "\
           "--trackLabelFraction 0.2 --width 38 --dpi 130 "\
           f"--outFileName {outfile.name}".split()
    pygenometracks.plotTracks.main(args)
    res = compare_images(expected_file,
                         outfile.name, tolerance)
    assert res is None, res

    os.remove(outfile.name)


def test_plot_tracks_flybase():

    outfile = NamedTemporaryFile(suffix='.png', prefix='pyGenomeTracks_test_',
                                 delete=False)

    ini_file = os.path.join(ROOT, "bed_flybase_tracks.ini")
    region = "X:3000000-3300000"
    expected_file = os.path.join(ROOT, 'master_bed_flybase.png')
    args = f"--tracks {ini_file} --region {region} "\
           "--trackLabelFraction 0.2 --width 38 --dpi 130 "\
           f"--outFileName {outfile.name}".split()
    pygenometracks.plotTracks.main(args)
    res = compare_images(expected_file,
                         outfile.name, tolerance)
    assert res is None, res

    os.remove(outfile.name)


def test_plot_tracks_tssarrow():

    outfile = NamedTemporaryFile(suffix='.png', prefix='pyGenomeTracks_test_',
                                 delete=False)
    ini_file = os.path.join(ROOT, "bed_tssarrow_tracks.ini")
    region = "X:3000000-3300000"
    expected_file = os.path.join(ROOT, 'master_bed_tssarrow.png')
    args = f"--tracks {ini_file} --region {region} "\
           "--trackLabelFraction 0.2 --width 38 --dpi 130 "\
           f"--outFileName {outfile.name}".split()
    pygenometracks.plotTracks.main(args)
    res = compare_images(expected_file,
                         outfile.name, tolerance)
    assert res is None, res

    os.remove(outfile.name)


def test_plot_tracks_tssarrow_zoom():

    outfile = NamedTemporaryFile(suffix='.png', prefix='pyGenomeTracks_test_',
                                 delete=False)
    ini_file = os.path.join(ROOT, "bed_tssarrow_tracks.ini")
    region = "X:3020000-3070000"
    expected_file = os.path.join(ROOT, 'master_bed_tssarrow_zoom.png')
    args = f"--tracks {ini_file} --region {region} "\
           "--trackLabelFraction 0.2 --width 38 --dpi 130 "\
           f"--outFileName {outfile.name}".split()
    pygenometracks.plotTracks.main(args)
    res = compare_images(expected_file,
                         outfile.name, tolerance)
    assert res is None, res

    os.remove(outfile.name)


def test_plot_tracks_tssarrow_zoom2():

    outfile = NamedTemporaryFile(suffix='.png', prefix='pyGenomeTracks_test_',
                                 delete=False)
    ini_file = os.path.join(ROOT, "bed_tssarrow_tracks.ini")
    region = "X:3130000-3150000"
    expected_file = os.path.join(ROOT, 'master_bed_tssarrow_zoom2.png')
    args = f"--tracks {ini_file} --region {region} "\
           "--trackLabelFraction 0.2 --width 38 --dpi 130 "\
           f"--outFileName {outfile.name}".split()
    pygenometracks.plotTracks.main(args)
    res = compare_images(expected_file,
                         outfile.name, tolerance)
    assert res is None, res

    os.remove(outfile.name)


def test_plot_tracks_bed_with_maxLab():

    outfile = NamedTemporaryFile(suffix='.png', prefix='pyGenomeTracks_test_',
                                 delete=False)
    ini_file = os.path.join(ROOT, "bed_maxLab_tracks.ini")
    region = "X:2000000-3500000"
    expected_file = os.path.join(ROOT, 'master_maxLab.png')
    args = f"--tracks {ini_file} --region {region} "\
           "--trackLabelFraction 0.2 --width 38 --dpi 130 "\
           f"--outFileName {outfile.name}".split()
    pygenometracks.plotTracks.main(args)
    res = compare_images(expected_file,
                         outfile.name, tolerance)
    assert res is None, res

    os.remove(outfile.name)


def test_plot_tracks_genes_rgb():

    outfile = NamedTemporaryFile(suffix='.png', prefix='pyGenomeTracks_test_',
                                 delete=False)
    ini_file = os.path.join(ROOT, "bed_genes_rgb.ini")
    region = "chr2:74,650,000-74,710,000"
    expected_file = os.path.join(ROOT, 'master_bed_genes_rgb.png')
    args = f"--tracks {ini_file} --region {region} "\
           "--trackLabelFraction 0.2 --width 38 --dpi 130 "\
           f"--outFileName {outfile.name}".split()
    pygenometracks.plotTracks.main(args)
    res = compare_images(expected_file,
                         outfile.name, tolerance)
    assert res is None, res

    os.remove(outfile.name)


def test_plot_tracks_bed_all_label_inside():

    outfile = NamedTemporaryFile(suffix='.png', prefix='pyGenomeTracks_test_',
                                 delete=False)
    ini_file = os.path.join(ROOT, "bed_all_labels_inside.ini")
    region = "X:3100000-3200000"
    expected_file = os.path.join(ROOT, 'master_bed_all_label_inside.png')
    args = f"--tracks {ini_file} --region {region} "\
           "--trackLabelFraction 0.2 --width 38 --dpi 130 "\
           "--trackLabelHAlign right "\
           f"--outFileName {outfile.name}".split()
    pygenometracks.plotTracks.main(args)
    res = compare_images(expected_file,
                         outfile.name, tolerance)
    assert res is None, res

    os.remove(outfile.name)


def test_plot_tracks_bed_all_label_inside_Xdec():

    outfile = NamedTemporaryFile(suffix='.png', prefix='pyGenomeTracks_test_',
                                 delete=False)
    ini_file = os.path.join(ROOT, "bed_all_labels_inside.ini")
    region = "X:3215000-3240000"
    expected_file = os.path.join(ROOT, 'master_bed_all_label_inside_dec.png')
    args = f"--tracks {ini_file} --region {region} "\
           "--trackLabelFraction 0.2 --width 38 --dpi 130 "\
           "--trackLabelHAlign right --decreasingXAxis "\
           f"--outFileName {outfile.name}".split()
    pygenometracks.plotTracks.main(args)
    res = compare_images(expected_file,
                         outfile.name, tolerance)
    assert res is None, res

    os.remove(outfile.name)


def test_plot_tracks_bed_unusual_format():

    outfile = NamedTemporaryFile(suffix='.png', prefix='pyGenomeTracks_test_',
                                 delete=False)
    ini_file = os.path.join(ROOT, "bed_unusual_formats.ini")
    region = "X:20000-40000"
    expected_file = os.path.join(ROOT, 'master_bed_unusual_formats.png')
    args = f"--tracks {ini_file} --region {region} "\
           "--trackLabelFraction 0.2 --width 38 --dpi 130 "\
           f"--outFileName {outfile.name}".split()
    pygenometracks.plotTracks.main(args)
    res = compare_images(expected_file,
                         outfile.name, tolerance)
    assert res is None, res

    os.remove(outfile.name)


def test_gtf_as_bed():

    outfile = NamedTemporaryFile(suffix='.png', prefix='pyGenomeTracks_test_',
                                 delete=False)
<<<<<<< HEAD

    outfile = NamedTemporaryFile(suffix='.png', prefix='pyGenomeTracks_test_',
                                 delete=False)
    ini_file = os.path.join(ROOT, "uncorrect_ini_files", "gtf_as_bed.ini")
    region = "X:3100000-3200000"
    args = f"--tracks {ini_file} --region {region} "\
           "--trackLabelFraction 0.2 --width 38 --dpi 130 "\
           f"--outFileName {outfile.name}".split()
=======
    args = "--tracks {0} --region X:3100000-3200000 "\
           "--trackLabelFraction 0.2 --width 38 --dpi 130 " \
           "--trackLabelHAlign right --outFileName {1}" \
           "".format(os.path.join(ROOT, "gtf_as_bed.ini"),
                     outfile.name).split()
>>>>>>> d26462f7
    try:
        pygenometracks.plotTracks.main(args)
    except InputError as e:
        assert 'This is probably not a bed file.' in str(e)
    else:
        raise Exception("The gtf as bed should fail.")


def test_bed_as_gtf():

    outfile = NamedTemporaryFile(suffix='.png', prefix='pyGenomeTracks_test_',
                                 delete=False)
<<<<<<< HEAD
    ini_file = os.path.join(ROOT, "uncorrect_ini_files", "bed_as_gtf.ini")
    region = "X:3100000-3200000"
    args = f"--tracks {ini_file} --region {region} "\
           "--trackLabelFraction 0.2 --width 38 --dpi 130 "\
           f"--outFileName {outfile.name}".split()
=======
    args = "--tracks {0} --region X:3100000-3200000 "\
           "--trackLabelFraction 0.2 --width 38 --dpi 130 " \
           "--trackLabelHAlign right --outFileName {1}" \
           "".format(os.path.join(ROOT, "bed_as_gtf.ini"),
                     outfile.name).split()
>>>>>>> d26462f7
    try:
        pygenometracks.plotTracks.main(args)
    except InputError as e:
        assert 'This is not a gtf file.' in str(e)
    else:
        raise Exception("The bed as gtf should fail.")


def test_plot_tracks_bed_scores():

    outfile = NamedTemporaryFile(suffix='.png', prefix='pyGenomeTracks_test_',
                                 delete=False)
    ini_file = os.path.join(ROOT, "bed_colormap_genes.ini")
    region = "X:3000000-3300000"
    expected_file = os.path.join(ROOT, 'master_bed_colormap_genes.png')
    args = f"--tracks {ini_file} --region {region} "\
           "--trackLabelFraction 0.2 --width 38 --dpi 130 "\
           f"--outFileName {outfile.name}".split()
    pygenometracks.plotTracks.main(args)
    res = compare_images(expected_file,
                         outfile.name, tolerance)
    assert res is None, res

    os.remove(outfile.name)<|MERGE_RESOLUTION|>--- conflicted
+++ resolved
@@ -776,22 +776,11 @@
 
     outfile = NamedTemporaryFile(suffix='.png', prefix='pyGenomeTracks_test_',
                                  delete=False)
-<<<<<<< HEAD
-
-    outfile = NamedTemporaryFile(suffix='.png', prefix='pyGenomeTracks_test_',
-                                 delete=False)
     ini_file = os.path.join(ROOT, "uncorrect_ini_files", "gtf_as_bed.ini")
     region = "X:3100000-3200000"
     args = f"--tracks {ini_file} --region {region} "\
            "--trackLabelFraction 0.2 --width 38 --dpi 130 "\
            f"--outFileName {outfile.name}".split()
-=======
-    args = "--tracks {0} --region X:3100000-3200000 "\
-           "--trackLabelFraction 0.2 --width 38 --dpi 130 " \
-           "--trackLabelHAlign right --outFileName {1}" \
-           "".format(os.path.join(ROOT, "gtf_as_bed.ini"),
-                     outfile.name).split()
->>>>>>> d26462f7
     try:
         pygenometracks.plotTracks.main(args)
     except InputError as e:
@@ -804,19 +793,11 @@
 
     outfile = NamedTemporaryFile(suffix='.png', prefix='pyGenomeTracks_test_',
                                  delete=False)
-<<<<<<< HEAD
     ini_file = os.path.join(ROOT, "uncorrect_ini_files", "bed_as_gtf.ini")
     region = "X:3100000-3200000"
     args = f"--tracks {ini_file} --region {region} "\
            "--trackLabelFraction 0.2 --width 38 --dpi 130 "\
            f"--outFileName {outfile.name}".split()
-=======
-    args = "--tracks {0} --region X:3100000-3200000 "\
-           "--trackLabelFraction 0.2 --width 38 --dpi 130 " \
-           "--trackLabelHAlign right --outFileName {1}" \
-           "".format(os.path.join(ROOT, "bed_as_gtf.ini"),
-                     outfile.name).split()
->>>>>>> d26462f7
     try:
         pygenometracks.plotTracks.main(args)
     except InputError as e:
