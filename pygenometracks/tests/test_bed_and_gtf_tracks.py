# -*- coding: utf-8 -*-
import matplotlib as mpl
mpl.use('agg')
from matplotlib.testing.compare import compare_images
from tempfile import NamedTemporaryFile
import os.path
import pygenometracks.plotTracks

ROOT = os.path.join(os.path.dirname(os.path.abspath(__file__)),
                    "test_data")

browser_tracks = """
[x-axis]
where = top
title = where =top

[spacer]
height = 0.05

[genes 2]
file = dm3_genes.bed.gz
height = 7
title = genes (bed12) style = UCSC; fontsize = 10
style = UCSC
fontsize = 10

[genes 2bis]
file = dm3_genes.bed.gz
height = 7
title = genes (bed12) style = UCSC; arrow_interval=10; fontsize = 10
style = UCSC
arrow_interval = 10
fontsize = 10

[spacer]
height = 1

[test bed6]
file = dm3_genes.bed6.gz
height = 7
title = bed6 border_color = black; gene_rows=10; fontsize=7; color=Reds
        (when a color map is used for the color (e.g. coolwarm, Reds) the bed
        score column mapped to a color)
fontsize = 7
file_type = bed
color = Reds
border_color = black
gene_rows = 10

[spacer]
height = 1

[test bed4]
file = dm3_genes.bed4.gz
height = 10
title = bed4 fontsize = 10; line_width = 1.5; global_max_row = true
        (global_max_row sets the number of genes per row as the maximum found
        anywhere in the genome, hence the white space at the bottom)
fontsize = 10
file_type = bed
global_max_row = true
line_width = 1.5

[spacer]
height = 1

[test gtf]
file = dm3_subset_BDGP5.78.gtf.gz
height = 10
title = gtf from ensembl
fontsize = 12
file_type = bed

[spacer]
height = 1

[test bed]
file = dm3_subset_BDGP5.78_asbed_sorted.bed.gz
height = 10
title = gtf from ensembl in bed12
fontsize = 12
file_type = bed

[spacer]
height = 1

[test gtf collapsed]
file = dm3_subset_BDGP5.78.gtf.gz
height = 10
title = gtf from ensembl one entry per gene
merge_transcripts = true
prefered_name = gene_name
fontsize = 12
file_type = bed

[spacer]
height = 1

[x-axis]
fontsize = 30
title = fontsize = 30

"""
with open(os.path.join(ROOT, "bed_and_gtf_tracks.ini"), 'w') as fh:
    fh.write(browser_tracks)

browser_tracks = """
[x-axis]
where = top
title = where =top

[spacer]
height = 0.05

[genes 2]
file = dm3_genes.bed.gz
height = 7
title = genes (bed12) style = UCSC; fontsize = 10
style = UCSC
fontsize = 10
labels_in_margin = true

[genes 2bis]
file = dm3_genes.bed.gz
height = 7
title = genes (bed12) style = UCSC; arrow_interval=10; fontsize = 10
style = UCSC
arrow_interval = 10
fontsize = 10
labels_in_margin = true

[spacer]
height = 1

[test bed6]
file = dm3_genes.bed6.gz
height = 7
title = bed6 border_color = black; gene_rows=10; fontsize=7; color=Reds
        (when a color map is used for the color (e.g. coolwarm, Reds) the bed
        score column mapped to a color)
fontsize = 7
file_type = bed
color = Reds
border_color = black
gene_rows = 10
labels_in_margin = true

[spacer]
height = 1

[test bed4]
file = dm3_genes.bed4.gz
height = 10
title = bed4 fontsize = 10; line_width = 1.5; global_max_row = true
        (global_max_row sets the number of genes per row as the maximum found
        anywhere in the genome, hence the white space at the bottom)
fontsize = 10
file_type = bed
global_max_row = true
line_width = 1.5
labels_in_margin = true

[spacer]
height = 1

[test gtf]
file = dm3_subset_BDGP5.78.gtf.gz
height = 10
title = gtf from ensembl
fontsize = 12
file_type = bed
labels_in_margin = true

[spacer]
height = 1

[test bed]
file = dm3_subset_BDGP5.78_asbed_sorted.bed.gz
height = 10
title = gtf from ensembl in bed12
fontsize = 12
file_type = bed
labels_in_margin = true

[spacer]
height = 1

[test gtf collapsed]
file = dm3_subset_BDGP5.78.gtf.gz
height = 10
title = gtf from ensembl one entry per gene
merge_transcripts = true
prefered_name = gene_name
fontsize = 12
file_type = bed
labels_in_margin = true

[spacer]
height = 1

[x-axis]
fontsize = 30
title = fontsize = 30

"""

with open(os.path.join(ROOT, "bed_and_gtf_tracks_labels_in_margin.ini"), 'w') as fh:
    fh.write(browser_tracks)

browser_tracks = """
[x-axis]
where = top
title = where =top

[spacer]
height = 0.05

[genes 2]
file = dm3_genes.bed.gz
height = 3
title = genes (bed12) style = UCSC; fontsize = 10
style = UCSC
fontsize = 10

[genes 2bis]
file = dm3_genes.bed.gz
height = 3
title = genes (bed12) style = UCSC; arrow_interval=10; fontsize = 10
style = UCSC
arrow_interval = 10
fontsize = 10

[spacer]
height = 1

[test bed6]
file = dm3_genes.bed6.gz
height = 3
title = bed6 border_color = black; fontsize=8; color=red
fontsize = 8
file_type = bed
color = red
border_color = black

[spacer]
height = 1

[test bed6 arrowhead_included]
file = dm3_genes.bed6.gz
height = 3
title = bed6 border_color = black; fontsize=8; color=red; arrowhead_included = true
fontsize = 8
file_type = bed
color = red
border_color = black
arrowhead_included = true

[spacer]
height = 1

[test bed4]
file = dm3_genes.bed4.gz
height = 3
title = bed4 fontsize = 10; line_width = 1.5
fontsize = 10
file_type = bed
line_width = 1.5

[spacer]
height = 1

[test bed]
file = dm3_subset_BDGP5.78_asbed_sorted.bed.gz
height = 8
title = gtf from ensembl in bed12
fontsize = 12
file_type = bed

[spacer]
height = 1

[test bed]
file = dm3_subset_BDGP5.78_asbed_sorted.bed.gz
height = 8
title = gtf from ensembl in bed12; arrowhead_included = true
fontsize = 12
file_type = bed
arrowhead_included = true

[spacer]
height = 1

[x-axis]
fontsize = 30
title = fontsize = 30

[vlines]
type = vlines
file = dm3_genes.bed4.gz

"""
with open(os.path.join(ROOT, "bed_arrow_tracks.ini"), 'w') as fh:
    fh.write(browser_tracks)


browser_tracks = """
[x-axis]
where = top

[spacer]
height = 0.05

[genes 1]
file = dm3_genes.bed.gz
height = 7
title = genes (bed12) style = flybase; fontsize = 10
style = UCSC
fontsize = 10

[spacer]
height = 1

[genes 2]
file = dm3_genes.bed.gz
height = 7
title = genes (bed12) style = flybase; fontsize = 10; max_labels = 600
style = UCSC
fontsize = 10
max_labels = 600

"""
with open(os.path.join(ROOT, "bed_maxLab_tracks.ini"), 'w') as fh:
    fh.write(browser_tracks)

browser_tracks = """
[x-axis]
where = top

[spacer]
height = 0.05

[genes 0]
file = dm3_genes.bed.gz
height = 7
title = genes (bed12) style = flybase; fontsize = 10
style = flybase
fontsize = 10

[spacer]
height = 1

[genes 1]
file = dm3_genes.bed.gz
height = 7
title = genes (bed12) style = flybase; fontsize = 10; color_utr = red
style = flybase
fontsize = 10
color_utr = red

[spacer]
height = 1

[genes 2]
file = dm3_genes.bed.gz
height = 7
title = genes (bed12) style = flybase; fontsize = 10; height_utr = 0.7
style = flybase
fontsize = 10
height_utr = 0.7

"""
with open(os.path.join(ROOT, "bed_flybase_tracks.ini"), 'w') as fh:
    fh.write(browser_tracks)

<<<<<<< HEAD
browser_tracks = """
[x-axis]
where = top
=======

browser_tracks = """
[x-axis]
where = top
title = where =top
>>>>>>> 153c62fb

[spacer]
height = 0.05

<<<<<<< HEAD
[test bed4]
file = dm3_genes.bed4.gz
height = 7
title = bed4 style = tssarrow
style = tssarrow
fontsize = 10

[spacer]
height = 1

[test bed6]
file = dm3_genes.bed6.gz
height = 7
title = bed6 style = tssarrow
style = tssarrow
fontsize = 10

[spacer]
height = 1

[genes 0]
file = dm3_genes.bed.gz
height = 7
title = genes (bed12) style = tssarrow; fontsize = 10
style = tssarrow
fontsize = 10

[genes 0]
file = dm3_genes.bed.gz
height = 7
title = genes (bed12) style = tssarrow; fontsize = 10; arrow_length = 5000 (5kb)
style = tssarrow
arrow_length = 5000
fontsize = 10

[spacer]
height = 1

[genes 1]
file = dm3_genes.bed.gz
height = 7
title = genes (bed12) style = tssarrow; fontsize = 10; color_utr = red
style = tssarrow
fontsize = 10
color_utr = red

[spacer]
height = 1

[genes 2]
file = dm3_genes.bed.gz
height = 7
title = genes (bed12) style = tssarrow; fontsize = 10; height_utr = 0.7
style = tssarrow
fontsize = 10
height_utr = 0.7
"""
with open(os.path.join(ROOT, "bed_tssarrow_tracks.ini"), 'w') as fh:
    fh.write(browser_tracks)

browser_tracks = """
[x-axis]
where = top

[spacer]
height = 0.5

[genes 0]
file = hoxd_genes_rgb.bed.gz
height = 7
title = genes (bed12) style = tssarrow; fontsize = 10; color = bed_rgb
style = tssarrow
fontsize = 10
color = bed_rgb

[spacer]

[genes 1]
file = hoxd_genes_rgb.bed.gz
height = 7
title = genes (bed12) style = tssarrow; fontsize = 10; color = bed_rgb; color_utr = bed_rgb
style = tssarrow
fontsize = 10
color = bed_rgb
color_utr = bed_rgb

[spacer]

[genes 2]
file = hoxd_genes_rgb.bed.gz
height = 7
title = genes (bed12) style = UCSC; fontsize = 10; color = bed_rgb; color_utr = bed_rgb
style = UCSC
fontsize = 10
color = bed_rgb
color_utr = bed_rgb

[spacer]

[genes 3]
file = hoxd_genes_rgb.bed.gz
height = 7
title = genes (bed12) style = flybase; fontsize = 10; color = bed_rgb; color_utr = bed_rgb
style = flybase
fontsize = 10
color = bed_rgb
color_utr = bed_rgb

[spacer]

[genes 4]
file = hoxd_genes_noGm_rgb.bed.gz
height = 3
title = genes except Gm (bed12) style = tssarrow; fontsize = 10; color = bed_rgb; color_utr = bed_rgb
style = tssarrow
fontsize = 10
color = bed_rgb
color_utr = bed_rgb

[spacer]

[genes 5]
file = hoxd_genes_noGm_rgb.bed.gz
height = 1
title = genes except Gm (bed12) style = tssarrow; fontsize = 10; color = bed_rgb; color_utr = bed_rgb; display = collapsed
style = tssarrow
fontsize = 10
color = bed_rgb
color_utr = bed_rgb
display = collapsed
"""
with open(os.path.join(ROOT, "bed_genes_rgb.ini"), 'w') as fh:
=======
[genes 2]
file = dm3_genes.bed.gz
height = 7
title = genes (bed12) style = UCSC
style = UCSC
fontsize = 10


[genes 2]
file = dm3_genes.bed.gz
height = 7
title = genes (bed12) style = UCSC all_labels_inside = true
style = UCSC
fontsize = 10
all_labels_inside = True
"""
with open(os.path.join(ROOT, "bed_all_labels_inside.ini"), 'w') as fh:
>>>>>>> 153c62fb
    fh.write(browser_tracks)

tolerance = 13  # default matplotlib pixed difference tolerance


def test_plot_tracks_bed_and_gtf():

    outfile = NamedTemporaryFile(suffix='.png', prefix='pyGenomeTracks_test_',
                                 delete=False)
    args = "--tracks {0} --region X:3000000-3300000 "\
           "--trackLabelFraction 0.2 --width 38 --dpi 130 "\
           "--outFileName {1}" \
           "".format(os.path.join(ROOT, 'bed_and_gtf_tracks.ini'),
                     outfile.name).split()
    pygenometracks.plotTracks.main(args)
    res = compare_images(os.path.join(ROOT, 'master_bed_and_gtf.png'),
                         outfile.name, tolerance)
    assert res is None, res

    os.remove(outfile.name)


def test_plot_tracks_bed_and_gtf_zoom():

    outfile = NamedTemporaryFile(suffix='.png', prefix='pyGenomeTracks_test_',
                                 delete=False)
    args = "--tracks {0} --region X:3050000-3100000 "\
           "--trackLabelFraction 0.2 --width 38 --dpi 130 "\
           "--outFileName {1}" \
           "".format(os.path.join(ROOT, 'bed_and_gtf_tracks.ini'),
                     outfile.name).split()
    pygenometracks.plotTracks.main(args)
    res = compare_images(os.path.join(ROOT, 'master_bed_and_gtf_zoom.png'),
                         outfile.name, tolerance)
    assert res is None, res

    os.remove(outfile.name)


def test_plot_tracks_bed_and_gtf_lim():

    outfile = NamedTemporaryFile(suffix='.png', prefix='pyGenomeTracks_test_',
                                 delete=False)
    args = "--tracks {0} --region X:3050000-3100000 "\
           "--trackLabelFraction 0.2 --width 38 --dpi 130 "\
           "--outFileName {1}" \
           "".format(os.path.join(ROOT, 'bed_and_gtf_tracks_labels_in_margin.ini'),
                     outfile.name).split()
    pygenometracks.plotTracks.main(args)
    res = compare_images(os.path.join(ROOT, 'master_bed_and_gtf_zoom_lim.png'),
                         outfile.name, tolerance)
    assert res is None, res

    os.remove(outfile.name)


def test_plot_tracks_bed_and_gtf_lim_ral():

    outfile = NamedTemporaryFile(suffix='.png', prefix='pyGenomeTracks_test_',
                                 delete=False)
    args = "--tracks {0} --region X:3050000-3100000 "\
           "--trackLabelFraction 0.2 --width 38 --dpi 130 "\
           "--trackLabelHAlign right --outFileName {1}" \
           "".format(os.path.join(ROOT, 'bed_and_gtf_tracks_labels_in_margin.ini'),
                     outfile.name).split()
    pygenometracks.plotTracks.main(args)
    res = compare_images(os.path.join(ROOT, 'master_bed_and_gtf_zoom_lim_ral.png'),
                         outfile.name, tolerance)
    assert res is None, res

    os.remove(outfile.name)


def test_plot_tracks_bed_arrow():

    outfile = NamedTemporaryFile(suffix='.png', prefix='pyGenomeTracks_test_',
                                 delete=False)
    args = "--tracks {0} --region X:3120000-3150000 "\
           "--trackLabelFraction 0.2 --width 38 --dpi 130 "\
           "--outFileName {1}" \
           "".format(os.path.join(ROOT, 'bed_arrow_tracks.ini'),
                     outfile.name).split()
    pygenometracks.plotTracks.main(args)
    res = compare_images(os.path.join(ROOT, 'master_bed_arrow.png'),
                         outfile.name, tolerance)
    assert res is None, res

    os.remove(outfile.name)


def test_plot_tracks_bed_arrow_zoom():

    outfile = NamedTemporaryFile(suffix='.png', prefix='pyGenomeTracks_test_',
                                 delete=False)
    args = "--tracks {0} --region X:3130000-3140000 "\
           "--trackLabelFraction 0.2 --width 38 --dpi 130 "\
           "--outFileName {1}" \
           "".format(os.path.join(ROOT, 'bed_arrow_tracks.ini'),
                     outfile.name).split()
    pygenometracks.plotTracks.main(args)
    res = compare_images(os.path.join(ROOT, 'master_bed_arrow_zoom.png'),
                         outfile.name, tolerance)
    assert res is None, res

    os.remove(outfile.name)


def test_plot_tracks_flybase():

    outfile = NamedTemporaryFile(suffix='.png', prefix='pyGenomeTracks_test_',
                                 delete=False)
    args = "--tracks {0} --region X:3000000-3300000 "\
           "--trackLabelFraction 0.2 --width 38 --dpi 130 "\
           "--outFileName {1}" \
           "".format(os.path.join(ROOT, 'bed_flybase_tracks.ini'),
                     outfile.name).split()
    pygenometracks.plotTracks.main(args)
    res = compare_images(os.path.join(ROOT, 'master_bed_flybase.png'),
                         outfile.name, tolerance)
    assert res is None, res

    os.remove(outfile.name)


def test_plot_tracks_tssarrow():

    outfile = NamedTemporaryFile(suffix='.png', prefix='pyGenomeTracks_test_',
                                 delete=False)
    args = "--tracks {0} --region X:3000000-3300000 "\
           "--trackLabelFraction 0.2 --width 38 --dpi 130 "\
           "--outFileName {1}" \
           "".format(os.path.join(ROOT, 'bed_tssarrow_tracks.ini'),
                     outfile.name).split()
    pygenometracks.plotTracks.main(args)
    res = compare_images(os.path.join(ROOT, 'master_bed_tssarrow.png'),
                         outfile.name, tolerance)
    assert res is None, res

    os.remove(outfile.name)


def test_plot_tracks_tssarrow_zoom():

    outfile = NamedTemporaryFile(suffix='.png', prefix='pyGenomeTracks_test_',
                                 delete=False)
    args = "--tracks {0} --region X:3020000-3070000 "\
           "--trackLabelFraction 0.2 --width 38 --dpi 130 "\
           "--outFileName {1}" \
           "".format(os.path.join(ROOT, 'bed_tssarrow_tracks.ini'),
                     outfile.name).split()
    pygenometracks.plotTracks.main(args)
    res = compare_images(os.path.join(ROOT, 'master_bed_tssarrow_zoom.png'),
                         outfile.name, tolerance)
    assert res is None, res

    os.remove(outfile.name)


def test_plot_tracks_tssarrow_zoom2():

    outfile = NamedTemporaryFile(suffix='.png', prefix='pyGenomeTracks_test_',
                                 delete=False)
    args = "--tracks {0} --region X:3130000-3150000 "\
           "--trackLabelFraction 0.2 --width 38 --dpi 130 "\
           "--outFileName {1}" \
           "".format(os.path.join(ROOT, 'bed_tssarrow_tracks.ini'),
                     outfile.name).split()
    pygenometracks.plotTracks.main(args)
    res = compare_images(os.path.join(ROOT, 'master_bed_tssarrow_zoom2.png'),
                         outfile.name, tolerance)
    assert res is None, res

    os.remove(outfile.name)


def test_plot_tracks_bed_with_maxLab():

    outfile = NamedTemporaryFile(suffix='.png', prefix='pyGenomeTracks_test_',
                                 delete=False)
    args = "--tracks {0} --region X:2000000-3500000 "\
           "--trackLabelFraction 0.2 --width 38 --dpi 130 " \
           "--outFileName {1}" \
           "".format(os.path.join(ROOT, 'bed_maxLab_tracks.ini'),
                     outfile.name).split()
    pygenometracks.plotTracks.main(args)
    res = compare_images(os.path.join(ROOT, 'master_maxLab.png'),
                         outfile.name, tolerance)
    assert res is None, res

    os.remove(outfile.name)


<<<<<<< HEAD
def test_plot_tracks_genes_rgb():

    outfile = NamedTemporaryFile(suffix='.png', prefix='pyGenomeTracks_test_',
                                 delete=False)
    args = "--tracks {0} --region chr2:74,650,000-74,710,000 "\
           "--trackLabelFraction 0.2 --width 38 --dpi 130 " \
           "--outFileName {1}" \
           "".format(os.path.join(ROOT, 'bed_genes_rgb.ini'),
                     outfile.name).split()
    pygenometracks.plotTracks.main(args)
    res = compare_images(os.path.join(ROOT, 'master_bed_genes_rgb.png'),
=======
def test_plot_tracks_bed_all_label_inside():

    outfile = NamedTemporaryFile(suffix='.png', prefix='pyGenomeTracks_test_',
                                 delete=False)
    args = "--tracks {0} --region X:3050000-3080000 "\
           "--trackLabelFraction 0.2 --width 38 --dpi 130 " \
           "--outFileName {1}" \
           "".format(os.path.join(ROOT, 'bed_all_labels_inside.ini'),
                     outfile.name).split()
    pygenometracks.plotTracks.main(args)
    res = compare_images(os.path.join(ROOT, 'master_bed_all_label_inside.png'),
>>>>>>> 153c62fb
                         outfile.name, tolerance)
    assert res is None, res

    os.remove(outfile.name)<|MERGE_RESOLUTION|>--- conflicted
+++ resolved
@@ -372,22 +372,42 @@
 with open(os.path.join(ROOT, "bed_flybase_tracks.ini"), 'w') as fh:
     fh.write(browser_tracks)
 
-<<<<<<< HEAD
-browser_tracks = """
-[x-axis]
-where = top
-=======
 
 browser_tracks = """
 [x-axis]
 where = top
 title = where =top
->>>>>>> 153c62fb
 
 [spacer]
 height = 0.05
 
-<<<<<<< HEAD
+[genes 2]
+file = dm3_genes.bed.gz
+height = 7
+title = genes (bed12) style = UCSC
+style = UCSC
+fontsize = 10
+
+
+[genes 2]
+file = dm3_genes.bed.gz
+height = 7
+title = genes (bed12) style = UCSC all_labels_inside = true
+style = UCSC
+fontsize = 10
+all_labels_inside = True
+"""
+with open(os.path.join(ROOT, "bed_all_labels_inside.ini"), 'w') as fh:
+    fh.write(browser_tracks)
+
+
+browser_tracks = """
+[x-axis]
+where = top
+
+[spacer]
+height = 0.05
+
 [test bed4]
 file = dm3_genes.bed4.gz
 height = 7
@@ -520,25 +540,6 @@
 display = collapsed
 """
 with open(os.path.join(ROOT, "bed_genes_rgb.ini"), 'w') as fh:
-=======
-[genes 2]
-file = dm3_genes.bed.gz
-height = 7
-title = genes (bed12) style = UCSC
-style = UCSC
-fontsize = 10
-
-
-[genes 2]
-file = dm3_genes.bed.gz
-height = 7
-title = genes (bed12) style = UCSC all_labels_inside = true
-style = UCSC
-fontsize = 10
-all_labels_inside = True
-"""
-with open(os.path.join(ROOT, "bed_all_labels_inside.ini"), 'w') as fh:
->>>>>>> 153c62fb
     fh.write(browser_tracks)
 
 tolerance = 13  # default matplotlib pixed difference tolerance
@@ -731,7 +732,6 @@
     os.remove(outfile.name)
 
 
-<<<<<<< HEAD
 def test_plot_tracks_genes_rgb():
 
     outfile = NamedTemporaryFile(suffix='.png', prefix='pyGenomeTracks_test_',
@@ -743,7 +743,12 @@
                      outfile.name).split()
     pygenometracks.plotTracks.main(args)
     res = compare_images(os.path.join(ROOT, 'master_bed_genes_rgb.png'),
-=======
+                         outfile.name, tolerance)
+    assert res is None, res
+
+    os.remove(outfile.name)
+
+
 def test_plot_tracks_bed_all_label_inside():
 
     outfile = NamedTemporaryFile(suffix='.png', prefix='pyGenomeTracks_test_',
@@ -755,7 +760,6 @@
                      outfile.name).split()
     pygenometracks.plotTracks.main(args)
     res = compare_images(os.path.join(ROOT, 'master_bed_all_label_inside.png'),
->>>>>>> 153c62fb
                          outfile.name, tolerance)
     assert res is None, res
 
