--- conflicted
+++ resolved
@@ -159,7 +159,6 @@
     fh.write(browser_tracks_with_hic)
 
 browser_tracks_with_hic = """
-<<<<<<< HEAD
 [hic matrix]
 file = small_test2.cool
 title = cool with few interactions show_masked_bins = false (default)
@@ -175,7 +174,14 @@
 depth = 200000
 file_type = hic_matrix
 height = 5
-=======
+show_masked_bins = true
+
+[x-axis]
+"""
+with open(os.path.join(ROOT, "browser_tracks_hic_small_test.ini"), 'w') as fh:
+    fh.write(browser_tracks_with_hic)
+
+browser_tracks_with_hic = """
 [hic matrix log]
 file = Li_et_al_2015.h5
 title = depth = 200000; transform = log; show_masked_bins = true
@@ -196,20 +202,13 @@
 min_value = -4
 max_value = 4
 file_type = hic_matrix
->>>>>>> a424c38a
 show_masked_bins = true
 
 [x-axis]
 """
-<<<<<<< HEAD
-with open(os.path.join(ROOT, "browser_tracks_hic_small_test.ini"), 'w') as fh:
-    fh.write(browser_tracks_with_hic)
-
-=======
 
 with open(os.path.join(ROOT, "browser_tracks_hic_log-log.ini"), 'w') as fh:
     fh.write(browser_tracks_with_hic)
->>>>>>> a424c38a
 
 tolerance = 13  # default matplotlib pixed difference tolerance
 
