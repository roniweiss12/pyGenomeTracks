--- conflicted
+++ resolved
@@ -246,11 +246,7 @@
 
 [hic matrix 3]
 file = Li_et_al_2015.h5
-<<<<<<< HEAD
-title = same rasterize = no
-=======
 title = same rasterize = false
->>>>>>> ea6da6ad
 depth = 200000
 min_value = 5
 transform = log1p
