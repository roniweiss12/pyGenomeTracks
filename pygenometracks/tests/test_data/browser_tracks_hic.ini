
[hic matrix]
file = Li_et_al_2015.h5
title = depth = 200000; transform = log1p; min_value = 5
depth = 200000
min_value = 5
transform = log1p
file_type = hic_matrix
show_masked_bins = false

[hic matrix]
file = Li_et_al_2015.h5
<<<<<<< HEAD
title = depth = 250000; orientation = inverted; customized colormap; min_value = 5;
        max_value = 70
=======
title = depth = 250000; orientation = inverted; colormap = PuRd; min_value = 5; max_value = 70
>>>>>>> bc665a6c
min_value = 5
max_value = 70
depth = 250000
colormap = ['white', (1, 0.88, .66), (1, 0.74, 0.25), (1, 0.5, 0), (1, 0.19, 0), (0.74, 0, 0), (0.35, 0, 0)]
file_type = hic_matrix
show_masked_bins = false
orientation = inverted

[spacer]
height = 0.5

[hic matrix]
file = Li_et_al_2015.h5
title = depth = 300000; transform = log1p; colormap Blues (TADs: overlay_previous = share-y; line_width = 1.5)
colormap = Blues
min_value = 10
max_value = 150
depth = 300000
transform = log1p
file_type = hic_matrix

[tads]
file = tad_classification.bed
#title = TADs color = none; border_color = black
file_type = domains
border_color = black
color = none
height = 5
line_width = 1.5
overlay_previous = share-y
show_data_range = false

[spacer]
height = 0.5

[hic matrix]
file = Li_et_al_2015.h5
title = depth = 250000; transform = log1p; colormap = bone_r (links: overlay_previous = share-y; links_type = triangles; color = darkred; line_style = dashed, bigwig: color = red)
colormap = bone_r
min_value = 15
max_value = 200
depth = 250000
transform = log1p
file_type = hic_matrix
show_masked_bins = false

[test arcs]
file = links2.links
title =
links_type = triangles
line_style = dashed
overlay_previous = share-y
line_width = 0.8
color = darkred
show_data_range = false


[test bigwig]
file = bigwig2_X_2.5e6_3.5e6.bw
color = red
height = 4
title =
overlay_previous = yes
min_value = 0
max_value = 50
show_data_range = false

[spacer]
height = 0.5

[hic matrix]
file = Li_et_al_2015.h5
title = depth = 200000; show_masked_bins = true; colormap = ['blue', 'yellow', 'red']; max_value = 150
depth = 200000
colormap = ['blue', 'yellow', 'red']
max_value = 150
file_type = hic_matrix
show_masked_bins = true

[spacer]
height = 0.1

[x-axis]
<|MERGE_RESOLUTION|>--- conflicted
+++ resolved
@@ -10,12 +10,7 @@
 
 [hic matrix]
 file = Li_et_al_2015.h5
-<<<<<<< HEAD
-title = depth = 250000; orientation = inverted; customized colormap; min_value = 5;
-        max_value = 70
-=======
-title = depth = 250000; orientation = inverted; colormap = PuRd; min_value = 5; max_value = 70
->>>>>>> bc665a6c
+title = depth = 250000; orientation = inverted; customized colormap; min_value = 5; max_value = 70
 min_value = 5
 max_value = 70
 depth = 250000
