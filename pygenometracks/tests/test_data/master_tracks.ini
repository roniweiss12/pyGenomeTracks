
[x-axis]
#optional
#fontsize = 20
# default is bottom meaning below the axis line
# where = top

[spacer]
# height of space in cm (optional)
height = 0.5


[Li_et_al_2015]
file = pygenometracks/tests/test_data/Li_et_al_2015.h5

title = Li_et_al_2015
# The different options for color maps can be found here: https://matplotlib.org/users/colormaps.html
# the default color map is RdYlBu_r (_r) stands for reverse
# If you want your own colormap you can put the values of the color you want
# For example, colormap = ['blue', 'yellow', 'red']
# or colormap = ['white', (1, 0.88, 2./3), (1, 0.74, 0.25), (1, 0.5, 0), (1, 0.19, 0), (0.74, 0, 0), (0.35, 0, 0)]
#colormap = RdYlBu_r
# depth is the maximum distance that should be plotted.
# If it is more than 125% of the plotted region, it will
# be adjsted to this maximum value.
depth = 100000
# height of track (in cm) can be given. Otherwise, the height is computed such that the proportions of the
# hic matrix are kept (e.g. the image does not appear shrink or extended)
# height = 10
# min_value and max_value refer to the contacts in the matrix.
#min_value =2.8
#max_value = 3.0
# the matrix can be transformed using the log1p (or log or -log, but zeros could be problematic)
transform = log1p
# show masked bins plots as white lines
# those bins that were not used during the correction
# the default is to extend neighboring bins to
# obtain an aesthetically pleasant output
show_masked_bins = no
# if you want to plot the track upside-down:
# orientation = inverted
# optional if the values in the matrix need to be scaled the
# following parameter can be used. This is useful to plot multiple hic-matrices on the same scale
# scale_factor = 1
# You can choose to keep the matrix as not rasterized
# (only used if you use pdf or svg output format) by using:
# rasterize = no
file_type = hic_matrix
    
[bigwig_chrx_2e6_5e6]
file = pygenometracks/tests/test_data/bigwig_chrx_2e6_5e6.bw

# title of track (plotted on the right side)
title = bigwig_chrx_2e6_5e6
# height of track in cm (ignored if the track is overlay on top the previous track)
height = 2
# if you want to plot the track upside-down:
# orientation = inverted
# if you want to plot the track on top of the previous track. Options are 'yes' or 'share-y'. For the 'share-y'
# option the y axis values is shared between this plot and the overlay plot. Otherwise, each plot use its own scale
#overlay_previous = yes

color = #666666
# To use transparency, you can use alpha
# default is 1
# alpha = 0.5
# the default for min_value and max_value is 'auto' which means that the scale will go
# from the minimum value found in the region plotted to the maximum value found.
min_value = 0
#max_value = auto
# The number of bins takes the region to be plotted and divides it into the number of bins specified
# Then, at each bin the bigwig mean value is computed and plotted.
# A lower number of bins produces a coarser tracks
<<<<<<< HEAD
number_of_bins = 500
# to convert missing data (NaNs) into zeros. Otherwise, missing data is not plotted.
nans_to_zeros = True
# the summary method by default is mean. Other
# methods are min and max
=======
number_of_bins = 700
# to convert missing data (NaNs) into zeros. Otherwise, missing data is not plotted.
nans_to_zeros = True
# The possible summary methods are given by pyBigWig:
# mean/average/stdev/dev/max/min/cov/coverage/sum
# default is mean
>>>>>>> d36fe169
summary_method = mean
# for type, the options are: line, points, fill. Default is fill
# to add the preferred line width or point size use:
# type = line:lw where lw (linewidth) is float
# similarly points:ms sets the point size (markersize (ms) to the given float
# type = line:0.5
# type = points:0.5
<<<<<<< HEAD
# set show data range to no to hide the text on the upper-left showing the data range
=======
# set show_data_range to no to hide the text on the upper-left showing the data range
>>>>>>> d36fe169
show_data_range = yes
file_type = bigwig
    
[tad_classification]
file = pygenometracks/tests/test_data/tad_classification.bed

# title of track (plotted on the right side)
title = tad_classification
# height of track in cm (ignored if the track is overlay on top the previous track)
height = 2
# if you want to plot the track upside-down:
# orientation = inverted
# if you want to plot the track on top of the previous track. Options are 'yes' or 'share-y'. For the 'share-y'
# option the y axis values is shared between this plot and the overlay plot. Otherwise, each plot use its own scale
#overlay_previous = yes

# If the bed file contains the exon
# structure (bed 12) then this is plotted. Otherwise
# a region **with direction** is plotted.
# If a gtf is given, it should end with gtf or gtf.gz or
# the type should be defined as gtf:
# type = gtf
# In the case of a gtf file, by default the transcript_name is used.
# If you want to use the gene_name:
# prefered_name = gene_name
# By default, the gtf is transformed to transcripts
# If you want to use see only one structure per gene
# merge_transcripts = on
# If the bed file contains a column for color (column 9), then this color can be used by
# setting:
# color = bed_rgb
#if color is a valid colormap name (like RbBlGn), then the score is mapped
# to the colormap.
# In this case, the the min_value and max_value for the score can be provided, otherwise
# the maximum score and minimum score found are used.
#color = RdYlBu
#min_value=0
#max_value=100
# If the color is simply a color name, then this color is used and the score is not considered.
color = darkblue
# height of track in cm
height = 5
# to turn off/on printing of labels
labels = off
# optional:
# by default the labels are turned off if you have more than 60 features.
# to change it, just increase the value:
#max_labels = 60
# optional: font size can be given to override the default size
fontsize = 10
# optional: line_width
#line_width = 0.5
# the display parameter defines how the bed file is plotted.
# The options are ['collapsed', 'interleaved', 'triangles'] This options asume that the regions do not overlap.
# `collapsed`: The bed regions are plotted one after the other in one line.
# `interleaved`: The bed regions are plotted in two lines, first up, then down, then up etc.
# if display is not given, then each region is plotted using the gene style
#optional, default is black. To remove the background color, simply set 'color' and 'background color' to the
# same value
#border_color = black
# style to plot the genes when they have exon information
#style = UCSC
#style = flybase
# maximum number of gene rows to be plotted. This
# field is useful to limit large number of close genes
# to be printed over many rows. When several images want
# to be combined this must be set to get equal size, otherwise, on each image the height of each gene changes
#gene_rows = 10
# if you want to plot the track on top of the previous track. Options are 'yes' or 'share-y'. For the 'share-y'
# option the y axis values is shared between this plot and the overlay plot. Otherwise, each plot use its own scale
#overlay_previous = yes
# by default the ymax is the number of
# rows occupied by the genes in the region plotted. However,
# by setting this option, the global maximum is used instead.
# This is useful to combine images that are all consistent and
# have the same number of rows.
#global_max_row = yes
# optional. If not given is guessed from the file ending.
file_type = bed
    
[epilog.qcat]
file = pygenometracks/tests/test_data/epilog.qcat.bgz

# title of track (plotted on the right side)
title = epilog.qcat
# height of track in cm (ignored if the track is overlay on top the previous track)
height = 2
# if you want to plot the track upside-down:
# orientation = inverted
# if you want to plot the track on top of the previous track. Options are 'yes' or 'share-y'. For the 'share-y'
# option the y axis values is shared between this plot and the overlay plot. Otherwise, each plot use its own scale
#overlay_previous = yes

# The categories file should contain the color information for each category id
# A categories file should look like:
# {
# "categories":{
#           "1":["Active TSS","#ff0000"],
#           "2":["Flanking Active TSS","#ff4500"],
#           "3":["Transcr at gene 5" and 3"","#32cd32"],
#           "4":["Strong transcription","#008000"],
#           "5":["Weak transcription","#006400"]
# 	}
#}
categories_file = <path to json categories file>
# optional. If not given is guessed from the file ending.
file_type = epilogos
    <|MERGE_RESOLUTION|>--- conflicted
+++ resolved
@@ -71,20 +71,12 @@
 # The number of bins takes the region to be plotted and divides it into the number of bins specified
 # Then, at each bin the bigwig mean value is computed and plotted.
 # A lower number of bins produces a coarser tracks
-<<<<<<< HEAD
-number_of_bins = 500
-# to convert missing data (NaNs) into zeros. Otherwise, missing data is not plotted.
-nans_to_zeros = True
-# the summary method by default is mean. Other
-# methods are min and max
-=======
 number_of_bins = 700
 # to convert missing data (NaNs) into zeros. Otherwise, missing data is not plotted.
 nans_to_zeros = True
 # The possible summary methods are given by pyBigWig:
 # mean/average/stdev/dev/max/min/cov/coverage/sum
 # default is mean
->>>>>>> d36fe169
 summary_method = mean
 # for type, the options are: line, points, fill. Default is fill
 # to add the preferred line width or point size use:
@@ -92,11 +84,7 @@
 # similarly points:ms sets the point size (markersize (ms) to the given float
 # type = line:0.5
 # type = points:0.5
-<<<<<<< HEAD
-# set show data range to no to hide the text on the upper-left showing the data range
-=======
 # set show_data_range to no to hide the text on the upper-left showing the data range
->>>>>>> d36fe169
 show_data_range = yes
 file_type = bigwig
     
