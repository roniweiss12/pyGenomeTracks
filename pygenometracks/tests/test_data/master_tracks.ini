--- conflicted
+++ resolved
@@ -159,14 +159,11 @@
 # This is useful to combine images that are all consistent and
 # have the same number of rows.
 #global_max_row = true
-<<<<<<< HEAD
 # If you want to plot all labels inside the plotting region:
 #all_labels_inside = true
-=======
 # If you want to display the name of the gene which goes over the plotted
 # region in the right margin put:
 #labels_in_margin = true
->>>>>>> 75e71919
 # if you use UCSC style, you can set the relative distance between 2 arrows on introns
 # default is 2
 #arrow_interval = 2
