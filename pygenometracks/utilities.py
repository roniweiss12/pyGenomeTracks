--- conflicted
+++ resolved
@@ -343,7 +343,6 @@
     return chrom
 
 
-<<<<<<< HEAD
 def get_region(region_string):
     """
     splits a region string into
@@ -389,7 +388,8 @@
                              "consider using `--decreasingXAxis`.")
 
         return chrom, region_start, region_end
-=======
+
+
 class MyBasePairFormatter(Formatter):
     """
     Format tick values as pretty numbers and add as offset the unit
@@ -479,5 +479,4 @@
             else:
                 break
         sigfigs += 1
-        self.format = '{:,.' + str(sigfigs) + 'f}'
->>>>>>> a88048f3
+        self.format = '{:,.' + str(sigfigs) + 'f}'