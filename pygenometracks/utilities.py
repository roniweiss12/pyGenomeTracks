--- conflicted
+++ resolved
@@ -352,7 +352,6 @@
     return chrom
 
 
-<<<<<<< HEAD
 def get_optimal_fontsize(fig_width, region_start, region_end):
     """
     to improve the visualization of the letters (one per base)
@@ -364,7 +363,8 @@
     bp_per_inch = region_len / fig_width
     fontsize = 1 / (inches_per_pt * bp_per_inch)
     return fontsize
-=======
+
+
 def get_region(region_string):
     """
     splits a region string into
@@ -410,7 +410,6 @@
                              "consider using `--decreasingXAxis`.")
 
         return chrom, region_start, region_end
->>>>>>> de166c47
 
 
 class MyBasePairFormatter(Formatter):
