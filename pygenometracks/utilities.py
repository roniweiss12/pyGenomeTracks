import sys
import gzip
import numpy as np
from tqdm import tqdm
from intervaltree import IntervalTree, Interval
import warnings


class InputError(Exception):
    """Exception raised for errors in the input."""
    pass


def to_string(s):
    """
    This takes care of python2/3 differences
    """
    if isinstance(s, str):
        return s
    if isinstance(s, bytes):
        assert(sys.version_info[0] != 2)
#        if sys.version_info[0] == 2:
#            return str(s)
        return s.decode('ascii')
    if isinstance(s, list):
        return [to_string(x) for x in s]
    return s


def to_bytes(s):
    """
    Like toString, but for functions requiring bytes in python3
    """
    assert(sys.version_info[0] != 2)
#    if sys.version_info[0] == 2:
#        return s
    if isinstance(s, bytes):
        return s
    if isinstance(s, str):
        return bytes(s, 'ascii')
    if isinstance(s, list):
        return [to_bytes(x) for x in s]
    return s


def opener(filename):
    """
    Determines if a file is compressed or not
    """
    f = open(filename, 'rb')
    if f.read(2) == b'\x1f\x8b':
        f.seek(0)
        return gzip.GzipFile(fileobj=f)
    else:
        f.seek(0)
        return f


def file_to_intervaltree(file_name):
    """
    converts a BED like file into a bx python interval tree
    :param file_name: string file name
    :return: interval tree dictionary. They key is the chromosome/contig name and the
    value is an IntervalTree. Each of the intervals have as 'value' the fields[3:] if any.
    """
    # iterate over a BED like file
    # saving the data into an interval tree
    # for quick retrieval
    file_h = opener(file_name)
    line_number = 0
    valid_intervals = 0
    prev_chrom = None
    prev_start = -1
    prev_line = None
    interval_tree = {}
    min_value = float('Inf')
    max_value = -float('Inf')

    for line in tqdm(file_h.readlines()):
        line_number += 1
        line = to_string(line)
        if line.startswith('browser') or line.startswith('track') or line.startswith('#'):
            continue
        fields = line.strip().split('\t')
        try:
            chrom, start, end = fields[0:3]
        except Exception as detail:
            msg = "Error reading line: {}\nError message: {}".format(line_number, detail)
            raise InputError(msg)

        try:
            start = int(start)
        except ValueError as detail:
            msg = "Error reading line: {}. The start field is not " \
                  "an integer.\nError message: {}".format(line_number, detail)
            raise InputError(msg)

        try:
            end = int(end)
        except ValueError as detail:
            msg = "Error reading line: {}. The end field is not " \
                  "an integer.\nError message: {}".format(line_number, detail)
            raise InputError(msg)

        if prev_chrom == chrom:
            assert prev_start <= start, \
                "Bed file not sorted. Please use a sorted bed file.\n{}{} ".format(prev_line, line)

        if chrom not in interval_tree:
            interval_tree[chrom] = IntervalTree()

        value = None

        if len(fields) > 3:
            value = fields[3:]
            try:
                line_min = min(map(float, value))
                if line_min < min_value:
                    min_value = line_min

                line_max = max(map(float, value))
                if line_max > max_value:
                    max_value = line_max
            except ValueError:
                pass

        assert end > start, "Start position larger or equal than end for line\n{} ".format(line)

        interval_tree[chrom].add(Interval(start, end, value))
        valid_intervals += 1

    if valid_intervals == 0:
        sys.stderr.write("No valid intervals were found in file {}".format(file_name))
    file_h.close()

    return interval_tree, min_value, max_value


def plot_coverage(ax, x_values, score_list, plot_type, size, color,
                  negative_color, alpha):
    if plot_type == 'line':
        if color == negative_color:
            ax.plot(x_values, score_list, '-', linewidth=size, color=color,
                    alpha=alpha)
        else:
            warnings.warn('Line plots with a different negative color might not look pretty')
            pos_x_values = x_values.copy()
            pos_x_values[score_list < 0] = np.nan
            ax.plot(pos_x_values, score_list, '-', linewidth=size, color=color,
                    alpha=alpha)

            neg_x_values = x_values.copy()
            neg_x_values[score_list >= 0] = np.nan
            ax.plot(neg_x_values, score_list, '-', linewidth=size,
                    color=negative_color, alpha=alpha)

    elif plot_type == 'points':
        if color == negative_color:
            ax.plot(x_values, score_list, '.', markersize=size,
                    color=color,
                    alpha=alpha)
        else:
            pos_x_values = x_values.copy()
            pos_x_values[score_list < 0] = np.nan
            ax.plot(pos_x_values, score_list, '.',
                    markersize=size,
                    color=color,
                    alpha=alpha)
            neg_x_values = x_values.copy()
            neg_x_values[score_list >= 0] = np.nan
            ax.plot(neg_x_values, score_list, '.',
                    markersize=size,
                    color=negative_color,
                    alpha=alpha)
    else:
        if plot_type != 'fill':
            warnings.warn('The plot type was not part of known types '
                          '(fill, line, points) will be fill.')
        if color == negative_color:
            ax.fill_between(x_values, score_list, linewidth=0.1,
                            color=color,
                            facecolor=color,
                            alpha=alpha)
        else:
            pos_x_values = x_values.copy()
            pos_x_values[score_list < 0] = np.nan
            ax.fill_between(pos_x_values, score_list, linewidth=0.1,
                            color=color,
                            facecolor=color,
                            alpha=alpha)
            neg_x_values = x_values.copy()
            neg_x_values[score_list >= 0] = np.nan
            ax.fill_between(neg_x_values, score_list, linewidth=0.1,
                            color=negative_color,
                            facecolor=negative_color,
                            alpha=alpha)


<<<<<<< HEAD
def transform(score_list, transform, log_pseudocount, file):
    if transform == 'no':
        return(score_list)
    elif transform == 'log':
        if np.nanmin(score_list) <= - log_pseudocount:
            msg = ("\n*ERROR*\ncoverage contains values smaller or equal to"
                   " - {0}.\n"
                   "log({0} + <values>) transformation can not be applied to "
                   "values in file: {1}".format(log_pseudocount, file))
            raise Exception(msg)
        else:
            return(np.log(log_pseudocount + score_list))
    elif transform == 'log2':
        if np.nanmin(score_list) <= - log_pseudocount:
            msg = ("\n*ERROR*\ncoverage contains values smaller or equal to"
                   " - {0}.\n"
                   "log2({0} + <values>) transformation can not be applied to "
                   "values in file: {1}".format(log_pseudocount, file))
            raise Exception(msg)
        else:
            return(np.log2(log_pseudocount + score_list))
    elif transform == 'log10':
        if np.nanmin(score_list) <= - log_pseudocount:
            msg = ("\n*ERROR*\ncoverage contains values smaller or equal to"
                   " - {0}.\n"
                   "log10({0} + <values>) transformation can not be applied to "
                   "values in file: {1}".format(log_pseudocount, file))
            raise Exception(msg)
        else:
            return(np.log10(log_pseudocount + score_list))
    elif transform == 'log1p':
        if np.nanmin(score_list) <= - 1:
            msg = ("\n*ERROR*\ncoverage contains values below or equal to 1.\n"
                   "log1p(<values>) transformation can not be applied to "
                   "values in file: {}".format(file))
            raise Exception(msg)
        else:
            return(np.log1p(score_list))
    elif transform == '-log':
        if np.nanmax(score_list.max) <= - log_pseudocount:
            msg = ("\n*ERROR*\ncoverage contains values smaller or equal to"
                   " - {0}.\n"
                   "- log( {0} + <values>) transformation can not be applied"
                   " to values in file: {1}".format(log_pseudocount, file))
            raise Exception(msg)
        else:
            return(- np.log(log_pseudocount + score_list))
    else:
        warnings.warn('The transform: {} for file {} is not valid.'
                      'will not use any transformation'.format(transform,
                                                               file))
        return(score_list)
=======
def get_length_w(fig_width, region_start, region_end, fontsize):
    """
    to improve the visualization of the labels
    it is good to have an estimation of their length
    in base pairs. In the following code I try to get the
    length of a 'W' in base pairs.
    """
    # from http://scipy-cookbook.readthedocs.org/items/Matplotlib_LaTeX_Examples.html
    inches_per_pt = 1.0 / 72.27
    font_in_inches = fontsize * inches_per_pt
    region_len = region_end - region_start
    bp_per_inch = region_len / fig_width
    font_in_bp = font_in_inches * bp_per_inch
    return font_in_bp


def count_lines(file_h, asBed=False):
    n = 0
    for line in file_h:
        if asBed:
            line = to_string(line)
            if line.startswith("#") or line.startswith("track") or \
               line.startswith("browser") or line.strip() == '':
                continue
        n += 1
    file_h.close()
    return(n)
>>>>>>> 653e070c
<|MERGE_RESOLUTION|>--- conflicted
+++ resolved
@@ -196,7 +196,6 @@
                             alpha=alpha)
 
 
-<<<<<<< HEAD
 def transform(score_list, transform, log_pseudocount, file):
     if transform == 'no':
         return(score_list)
@@ -249,7 +248,8 @@
                       'will not use any transformation'.format(transform,
                                                                file))
         return(score_list)
-=======
+
+
 def get_length_w(fig_width, region_start, region_end, fontsize):
     """
     to improve the visualization of the labels
@@ -276,5 +276,4 @@
                 continue
         n += 1
     file_h.close()
-    return(n)
->>>>>>> 653e070c
+    return(n)