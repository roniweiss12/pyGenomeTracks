# -*- coding: utf-8 -*-

import logging
from configparser import ConfigParser
from ast import literal_eval
import time
import matplotlib
matplotlib.use('Agg')
import matplotlib.pyplot as plt
import matplotlib
import matplotlib.textpath
import matplotlib.colors
import matplotlib.gridspec
import matplotlib.cm
import mpl_toolkits.axisartist as axisartist
import textwrap
from . utilities import file_to_intervaltree
from pygenometracks.tracks.GenomeTrack import GenomeTrack

import warnings
warnings.filterwarnings("ignore", message="numpy.dtype size changed")
warnings.filterwarnings("ignore", message="numpy.ndarray size changed")
warnings.simplefilter(action='ignore', category=FutureWarning)
warnings.simplefilter(action='ignore', category=DeprecationWarning)
warnings.simplefilter(action='ignore', category=ImportWarning)

# import warnings
# warnings.filterwarnings('error')

from collections import OrderedDict
from pygenometracks.tracks import *

FORMAT = "[%(levelname)s:%(filename)s:%(lineno)s - %(funcName)20s()] %(message)s"
logging.basicConfig(format=FORMAT)
log = logging.getLogger(__name__)
# logging.basicConfig()
# log = logging.getLogger("tracksClass")
log.setLevel(logging.DEBUG)

DEFAULT_TRACK_HEIGHT = 0.5  # in centimeters
DEFAULT_FIGURE_WIDTH = 40  # in centimeters
# proportion of width dedicated to (figure, legends)
DEFAULT_WIDTH_RATIOS = (0.01, 0.90, 0.1)
DEFAULT_MARGINS = {'left': 0.04, 'right': 0.92, 'bottom': 0.03, 'top': 0.97}


class MultiDict(OrderedDict):
    """
    Class to allow identically named
    sections in configuration file
    by appending the section number as
    for example:
    1. section name
    """
    _unique = 0

    def __setitem__(self, key, val):
        if isinstance(val, OrderedDict):
            self._unique += 1
            key = "{}. [{}]".format(str(self._unique), key)
        OrderedDict.__setitem__(self, key, val)


class PlotTracks(object):

    def __init__(self, tracks_file, fig_width=DEFAULT_FIGURE_WIDTH,
                 fig_height=None, fontsize=None, dpi=None, track_label_width=None,
                 pRegion=None):
        self.fig_width = fig_width
        self.fig_height = fig_height
        self.dpi = dpi
        self.vlines_intval_tree = None
        self.vlines_properties = None
        self.track_list = None
        start = self.print_elapsed(None)
        self.available_tracks = self.get_available_tracks()
        self.parse_tracks(tracks_file)
        if fontsize:
            fontsize = fontsize
        else:
            fontsize = float(fig_width) * 0.3
        # the track label width is the fraction of the figure width that is used
        # for the track 'title' or label.
        if track_label_width is None:
            self.width_ratios = DEFAULT_WIDTH_RATIOS
        else:
            self.width_ratios = (0.01, 1 - track_label_width, track_label_width)

        font = {'size': fontsize}
        matplotlib.rc('font', **font)
        # initialize each track
        self.track_obj_list = []
        for idx, properties in enumerate(self.track_list):
            if 'spacer' in properties:
                self.track_obj_list.append(SpacerTrack(properties))
                continue
            elif 'x-axis' in properties:
                self.track_obj_list.append(XAxisTrack(properties))
                continue
            else:
                # for all other tracks that are not axis or spacer
                # the track_class is obtained from the available tracks
                track_class = self.available_tracks[properties['file_type']]
                if properties['file_type'] == 'hic_matrix':
                    properties['region'] = pRegion
                    self.track_obj_list.append(track_class(properties))
                else:
                    self.track_obj_list.append(track_class(properties))

            if 'title' in properties:
                # adjust titles that are too long
                # if the track label space is small
                assert(sys.version_info[0] != 2)
                if track_label_width < 0.1:
                    properties['title'] = textwrap.fill(properties['title'], 12)
                else:
                    properties['title'] = textwrap.fill(properties['title'], 30)

        log.info("time initializing track(s):")
        self.print_elapsed(start)

    @staticmethod
    def get_available_tracks():
        avail_tracks = {}
        work = [GenomeTrack]
        while work:
            parent = work.pop()
            for child in parent.__subclasses__():
                if child not in avail_tracks:
                    track_type = child.TRACK_TYPE
                    avail_tracks[track_type] = child
                    work.append(child)
        return avail_tracks

    def get_tracks_height(self, start_region=None, end_region=None):
        """
        The main purpose of the following loop is
        to get the height of each of the tracks
        because for the Hi-C the height is variable with respect
        to the range being plotted, the function is called
        when each plot is going to be printed.

        Args:
            start_region: start of the region to plot. Only used in case the plot is a Hi-C matrix
            end_region: end of the region to plot. Only used in case the plot is a Hi-C matrix

        Returns:

        """
        track_height = []
        for track_dict in self.track_list:
            # if overlay_previous is set to a value other than no
            # then, skip this track height
            if track_dict['overlay_previous'] != 'no':
                continue
            elif 'x-axis' in track_dict and track_dict['x-axis'] is True:
                height = track_dict['fontsize'] / 8
            elif 'height' in track_dict:
                height = track_dict['height']
            # compute the height of a Hi-C track
            # based on the depth such that the
            # resulting plot appears proportional
            #
            #      /|\
            #     / | \
            #    /  |d \   d is the depth that we want to be proportional
            #   /   |   \  when plotted in the figure
            # ------------------
            #   region len
            #
            # d (in cm) =  depth (in bp) * width (in cm) / region len (in bp) * scale_factor
            # with scale_factor = 0.5

            elif 'depth' in track_dict and track_dict['file_type'] == 'hic_matrix':
                # to compute the actual width of the figure the margins and the region
                # set for the legends have to be considered
                # DEFAULT_MARGINS['right'] - DEFAULT_MARGINS['left']
                # is the proportion of plotting area
                # This plotting area is divided in three part as specified in
                # self.width_ratios (normalized to 1)
                # And as wspace is specified 0.01,
                # 0.01 of the mean of the 3 regions is not occupied.
                # 1 / (1 + 2 / 3 * 0.01) is used to plot.

                hic_width = \
                    self.fig_width * \
                    (DEFAULT_MARGINS['right'] - DEFAULT_MARGINS['left']) / \
                    (1 + 2 / 3 * 0.01) * \
                    self.width_ratios[1] / sum(self.width_ratios)
                # the scale factor is to obtain each bin as a square
                # (a 45 degree rotated matrix)
                scale_factor = 0.5
                depth = min(track_dict['depth'],
                            int((end_region - start_region) * 1.25))

                height = scale_factor * depth * hic_width / (end_region - start_region)
            else:
                height = DEFAULT_TRACK_HEIGHT

            track_height.append(height)

        return track_height

    def plot(self, file_name, chrom, start, end, title=None):
        track_height = self.get_tracks_height(start_region=start, end_region=end)

        if self.fig_height:
            fig_height = self.fig_height
        else:
            fig_height = sum(track_height) / \
                (DEFAULT_MARGINS['top'] - DEFAULT_MARGINS['bottom'])

        log.debug("Figure size in cm is {} x {}. Dpi is set to {}\n".format(self.fig_width, fig_height, self.dpi))
        fig = plt.figure(figsize=self.cm2inch(self.fig_width, fig_height))

        fig.subplots_adjust(wspace=0, hspace=0.0,
                            left=DEFAULT_MARGINS['left'],
                            right=DEFAULT_MARGINS['right'],
                            bottom=DEFAULT_MARGINS['bottom'],
                            top=DEFAULT_MARGINS['top'])

        if title:
            fig.suptitle(title)

        grids = matplotlib.gridspec.GridSpec(len(track_height), 3,
                                             height_ratios=track_height,
                                             width_ratios=self.width_ratios, wspace=0.01)
        axis_list = []
        # skipped_tracks is the count of tracks that have the
        # 'overlay_previous' parameter and should be skipped
        skipped_tracks = 0
        plot_axis = None
        for idx, track in enumerate(self.track_obj_list):
            log.info("plotting {}".format(track.properties['section_name']))
            if idx == 0 and track.properties['overlay_previous'] != 'no':
                log.warning("First track can not have the `overlay_previous` option")
                track.properties['overlay_previous'] = 'no'

            if track.properties['overlay_previous'] in ['yes', 'share-y']:
                overlay = True
                skipped_tracks += 1
            else:
                overlay = False

            if track.properties['overlay_previous'] == 'share-y':
                ylim = plot_axis.get_ylim()
            else:
                idx -= skipped_tracks
                plot_axis = axisartist.Subplot(fig, grids[idx, 1])
                fig.add_subplot(plot_axis)
                # turns off the lines around the tracks
                plot_axis.axis[:].set_visible(False)
                # to make the background transparent
                plot_axis.patch.set_visible(False)
                if not overlay:
                    y_axis = plt.subplot(grids[idx, 0])
                    y_axis.set_axis_off()

                    label_axis = plt.subplot(grids[idx, 2])
                    label_axis.set_axis_off()

            plot_axis.set_xlim(start, end)
            track.plot(plot_axis, chrom, start, end)
            track.plot_y_axis(y_axis, plot_axis)
            track.plot_label(label_axis)

            if track.properties['overlay_previous'] == 'share-y':
                plot_axis.set_ylim(ylim)

            if not overlay:
                axis_list.append(plot_axis)

        if self.vlines_intval_tree:
            self.plot_vlines(axis_list, chrom, start, end)

        fig.savefig(file_name, dpi=self.dpi, transparent=False)
        return fig.get_size_inches()

    def plot_vlines(self, axis_list, chrom_region, start_region, end_region):
        """
        Plots dotted lines from the top of the first plot to the bottom
        of the last plot at the specified positions.

        :param axis_list: list of plotted axis
        :param chrom_region chromosome name
        :param start_region start position
        :param end_region end position

        :return: None
        """
        vlines_list = []
        if 'line_width' in self.vlines_properties:
            line_width = self.vlines_properties['line_width']
        else:
            line_width = 0.5

        if chrom_region not in list(self.vlines_intval_tree):
            chrom_region_before = chrom_region
            chrom_region = GenomeTrack.change_chrom_names(chrom_region)
            if chrom_region not in list(self.vlines_intval_tree):
                log.warning("*Warning*\nNeither "
                            + chrom_region_before + " nor "
                            + chrom_region + " exits as a "
                            "chromosome name inside the "
                            "file with vertical lines. "
                            "No vertical lines will be "
                            "plotted!!\n")
                return
        chrom_region = GenomeTrack.check_chrom_str_bytes(self.vlines_intval_tree, chrom_region)

        for region in sorted(self.vlines_intval_tree[chrom_region][start_region - 10000:end_region + 10000]):
            vlines_list.append(region.begin)

        for ax in axis_list:
            ymin, ymax = ax.get_ylim()

            ax.vlines(vlines_list, ymin, ymax, linestyle='dashed', zorder=10, linewidth=line_width,
                      color=(0, 0, 0, 0.7), alpha=0.5)

        return

    def parse_tracks(self, tracks_file):
        """
        Parses a configuration file

        :param tracks_file: file path containing the track configuration
        :return: array of dictionaries and vlines_file. One dictionary per track
        """
        parser = ConfigParser(dict_type=MultiDict, strict=False)
        parser.read_file(open(tracks_file, 'r'))

        tracks_file_path = os.path.dirname(tracks_file)

        track_list = []
        for section_name in parser.sections():
            track_options = dict({"section_name": section_name})
            if section_name.endswith('[spacer]'):
                track_options['spacer'] = True
            elif section_name.endswith('[x-axis]'):
                track_options['x-axis'] = True
            for name, value in parser.items(section_name):
                if name in ['max_value', 'min_value', 'depth', 'height',
                            'line_width', 'fontsize', 'scale_factor',
                            'number_of_bins', 'interval_height', 'alpha',
                            'max_labels'] and value != 'auto':
                    track_options[name] = literal_eval(value)
<<<<<<< HEAD
                elif name in ['labels', 'show data range',
                              'plot horizontal lines', 'use middle',
                              'rasterize', 'global max row',
                              'show_masked_bins', 'show labels',
                              'use summit', 'skip', 'merge transcripts']:
=======
                elif name in ['labels', 'show_data_range',
                              'plot_horizontal_lines', 'use_middle',
                              'rasterize', 'global_max_row',
                              'show_masked_bins', 'show_labels',
                              'use_summit', 'skip', 'merge_transcripts']:
>>>>>>> 782af145
                    try:
                        track_options[name] = parser.getboolean(section_name,
                                                                name)
                    except ValueError:
                        log.error("In section {}, {} was set to {}"
                                  " whereas we should have a boolean value."
                                  "Please, use "
                                  "{}".format(section_name, name, value,
                                              str([k for k in parser.BOOLEAN_STATES])))
                        exit()
                else:
                    track_options[name] = value

            if 'type' in track_options and track_options['type'] == 'vlines':
                self.vlines_properties = self.check_file_exists(track_options, tracks_file_path)
            elif track_options.get('skip', False):
                pass
            else:
                track_list.append(track_options)

        updated_track_list = []
        for track_dict in track_list:
            warn = None
            if 'file' in track_dict and track_dict['file'] != '':
                track_dict = self.check_file_exists(track_dict, tracks_file_path)
                if 'file_type' not in track_dict:
                    track_dict['file_type'] = self.guess_filetype(track_dict, self.available_tracks)

            if 'overlay_previous' not in track_dict:
                track_dict['overlay_previous'] = 'no'
            #  set some default values
            if 'title' not in track_dict:
                track_dict['title'] = ''
                if track_dict['overlay_previous'] != 'no' or track_dict['section_name'].endswith('[x-axis]') \
                        or track_dict['section_name'].endswith('[spacer]'):
                    pass
                else:
                    warn = "\ntitle not set for 'section {}'\n".format(track_dict['section_name'])
            if warn:
                sys.stderr.write(warn)
            updated_track_list.append(track_dict)
        self.track_list = updated_track_list
        if self.vlines_properties:
            self.vlines_intval_tree, __, __ = file_to_intervaltree(self.vlines_properties['file'])

    @staticmethod
    def check_file_exists(track_dict, tracks_path):
        """
        Checks if a file or list of files exists. If the file does not exists
        tries to check if the file may be relative to the track_file path, in such case
        the path is updated.
        :param track_dict: dictionary of track values. Should contain
                            a 'file' key containing the path of the file
                            or files to be checked separated by space
                            For example: file1 file2 file3
        :param tracks_path: path of the tracks file
        :return: None
        """
        for key in track_dict.keys():
            if key.endswith("file"):
                file_field_name = key
        # for file_field_name in ['boundaries_file', 'file', 'categories_file']:
        #     if file_field_name in track_dict:
                # # THIS COULD BE REMOVED IN A NEXT 1.0 VERSION
                if file_field_name == 'boundaries_file':
                    log.warn("The boundaries_file is not used anymore"
                             " please use another track with the"
                             " `overlay_previous` option")
                # # END
                file_names = [x for x in track_dict[file_field_name].split(" ") if x != '']
                full_path_file_names = []
                for file_name in file_names:
                    try:
                        open(file_name, 'r').close()
                        full_path_file_names.append(file_name)
                    except IOError:
                        try:
                            # try to find the file in the same path as the
                            # the path of the
                            name_with_tracks_path = tracks_path + "/" + file_name
                            open(name_with_tracks_path, 'r').close()
                            full_path_file_names.append(name_with_tracks_path)
                        except IOError:
                            sys.stderr.write("\n*ERROR*\nFile in section [{}] "
                                             "not found:\n{}\n\n".format(track_dict['section_name'],
                                                                         file_name))
                            sys.exit(1)

                track_dict[file_field_name] = " ".join(full_path_file_names)
        return track_dict

    @staticmethod
    def guess_filetype(track_dict, available_tracks):
        """

        :param track_dict: dictionary of track values with the 'file' key
                    containing a string path of the file or files. Only the ending
                     of the last file is used in case when there are more files
        :param: available_tracks: list of available tracks

        :return: string file type detected
        """
        file_ = track_dict['file'].strip()
        file_type = None
        for track_type, track_class in available_tracks.items():
            for ending in track_class.SUPPORTED_ENDINGS:
                if file_.endswith(ending):
                    if file_type == track_class.TRACK_TYPE:
                        log.error("file_type already defined in other GenomeTrack")
                        exit()
                    else:
                        file_type = track_class.TRACK_TYPE

        if file_type is None:
            sys.exit("Section {}: can not identify file type. Please specify "
                     "the file_type for '{}'".format(track_dict['section_name'], file_))

        return file_type

    @staticmethod
    def cm2inch(*tupl):
        inch = 2.54
        if isinstance(tupl[0], tuple):
            return tuple(i / inch for i in tupl[0])
        else:
            return tuple(i / inch for i in tupl)

    @staticmethod
    def print_elapsed(start):
        if start:
            log.info(time.time() - start)
        return time.time()


class SpacerTrack(GenomeTrack):
    SUPPORTED_ENDINGS = []
    TRACK_TYPE = None

    def plot(self, ax, chrom_region, start_region, end_region):
        pass

    def plot_y_axis(self, ax, plot_ax):
        pass


class XAxisTrack(GenomeTrack):
    SUPPORTED_ENDINGS = []
    TRACK_TYPE = None

    def __init__(self, *args, **kwargs):
        super(XAxisTrack, self).__init__(*args, **kwargs)
        if 'fontsize' not in self.properties:
            self.properties['fontsize'] = 15

    def plot(self, ax, chrom_region, region_start, region_end):
        ticks = ax.get_xticks()
        if ticks[-1] - ticks[1] <= 1e3:
            labels = ["{:,.0f}".format((x))
                      for x in ticks]
            labels[-2] += " b"

        elif ticks[-1] - ticks[1] <= 4e5:
            labels = ["{:,.0f}".format((x / 1e3))
                      for x in ticks]
            labels[-2] += " Kb"

        else:
            labels = ["{:,.1f} ".format((x / 1e6))
                      for x in ticks]
            labels[-2] += " Mbp"

        if 'where' in self.properties and self.properties['where'] == 'top':
            ax.axis["x"] = ax.new_floating_axis(0, 0.2)
            ax.axis["x"].set_axis_direction("top")
            label_y_pos = 0.99
            vert_align = 'top'
        else:
            ax.axis["x"] = ax.new_floating_axis(0, 0.9)
            label_y_pos = 0.01
            vert_align = 'bottom'
        ax.text(0.5, label_y_pos, chrom_region, horizontalalignment='center',
                fontsize=int(self.properties['fontsize']), verticalalignment=vert_align, transform=ax.transAxes)

        ax.axis["x"].axis.set_ticklabels(labels)
        ax.axis['x'].axis.set_tick_params(which='minor', bottom='on')

        ax.axis["x"].major_ticklabels.set(size=int(self.properties['fontsize']))

    def plot_y_axis(self, ax, plot_ax):
        pass<|MERGE_RESOLUTION|>--- conflicted
+++ resolved
@@ -344,19 +344,11 @@
                             'number_of_bins', 'interval_height', 'alpha',
                             'max_labels'] and value != 'auto':
                     track_options[name] = literal_eval(value)
-<<<<<<< HEAD
-                elif name in ['labels', 'show data range',
-                              'plot horizontal lines', 'use middle',
-                              'rasterize', 'global max row',
-                              'show_masked_bins', 'show labels',
-                              'use summit', 'skip', 'merge transcripts']:
-=======
                 elif name in ['labels', 'show_data_range',
                               'plot_horizontal_lines', 'use_middle',
                               'rasterize', 'global_max_row',
                               'show_masked_bins', 'show_labels',
                               'use_summit', 'skip', 'merge_transcripts']:
->>>>>>> 782af145
                     try:
                         track_options[name] = parser.getboolean(section_name,
                                                                 name)
