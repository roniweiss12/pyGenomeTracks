--- conflicted
+++ resolved
@@ -98,18 +98,8 @@
             log.info("initialize {}".format(properties['section_name']))
             # the track_class is obtained from the available tracks
             track_class = self.available_tracks[properties['file_type']]
-            if properties['file_type'] == 'hic_matrix':
-                properties['region'] = pRegion
-                self.track_obj_list.append(track_class(properties))
-            else:
-<<<<<<< HEAD
-                # for all other tracks that are not axis or spacer
-                # the track_class is obtained from the available tracks
-                track_class = self.available_tracks[properties['file_type']]
-                properties['region'] = pRegion
-=======
->>>>>>> a424c38a
-                self.track_obj_list.append(track_class(properties))
+            properties['region'] = pRegion
+            self.track_obj_list.append(track_class(properties))
 
         log.info("time initializing track(s):")
         self.print_elapsed(start)
