--- conflicted
+++ resolved
@@ -430,39 +430,6 @@
             unused_keys = []
             # Now we can proceed with the keywords:
             for name, value in parser.items(section_name):
-<<<<<<< HEAD
-                if name in ['max_value', 'min_value', 'depth', 'height',
-                            'line_width', 'fontsize', 'scale_factor',
-                            'number_of_bins', 'interval_height', 'alpha',
-                            'max_labels'] and value != 'auto':
-                    track_options[name] = literal_eval(value)
-                else:
-                    track_options[name] = value
-
-            if 'type' in track_options and track_options['type'] == 'vlines':
-                self.vlines_properties = self.check_file_exists(track_options, tracks_file_path)
-            elif 'skip' in track_options and track_options['skip'] != 'no':
-                pass
-            else:
-                track_list.append(track_options)
-
-        updated_track_list = []
-        for track_dict in track_list:
-            warn = None
-            if 'file' in track_dict and track_dict['file'] != '':
-                track_dict = self.check_file_exists(track_dict, tracks_file_path)
-                if 'file_type' not in track_dict:
-                    track_dict['file_type'] = self.guess_filetype(track_dict, self.available_tracks)
-
-            if 'overlay_previous' not in track_dict:
-                track_dict['overlay_previous'] = 'no'
-            #  set some default values
-            if 'title' not in track_dict:
-                track_dict['title'] = ''
-                if track_dict['overlay_previous'] != 'no' or track_dict['section_name'].endswith('[x-axis]') \
-                        or track_dict['section_name'].endswith('[spacer]'):
-                    pass
-=======
                 # To be remove in the next 1.0 version
                 if ' ' in name:
                     old_name = name
@@ -523,7 +490,6 @@
                                          " {}.".format(section_name, name,
                                                        value, min_value,
                                                        max_value))
->>>>>>> d36fe169
                 else:
                     unused_keys.append(name)
             # If there are unused keys they are printed in a warning.
