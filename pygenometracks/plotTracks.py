--- conflicted
+++ resolved
@@ -150,18 +150,6 @@
 from pygenometracks._version import __version__
 from .utilities import InputError
 
-<<<<<<< HEAD
-matplotlib.use('Agg')
-
-# Used in case no end of a genomic interval was set:
-HUGE_NUMBER = 1e15  # also used in HiCMatrixTrack
-DEFAULT_BED_COLOR = '#1f78b4'
-DEFAULT_BIGWIG_COLOR = '#33a02c'
-DEFAULT_BEDGRAPH_COLOR = '#a6cee3'
-DEFAULT_MATRIX_COLORMAP = 'RdYlBu_r'
-DEFAULT_TRACK_HEIGHT = 3  # in centimeters
-=======
->>>>>>> a424c38a
 DEFAULT_FIGURE_WIDTH = 40  # in centimeters
 
 
@@ -289,12 +277,6 @@
 def main(args=None):
 
     args = parse_arguments().parse_args(args)
-<<<<<<< HEAD
-=======
-    trp = PlotTracks(args.tracks.name, args.width, fig_height=args.height,
-                     fontsize=args.fontSize, dpi=args.dpi,
-                     track_label_width=args.trackLabelFraction)
->>>>>>> a424c38a
 
     # Identify the regions to plot:
     if args.BED:
@@ -342,19 +324,11 @@
                               "detected! This can be too small to return "
                               "a proper TAD plot!\n")
             sys.stderr.write("saving {}\n".format(file_name))
-<<<<<<< HEAD
-            trp.plot(file_name, chrom, start, end, title=args.title)
-    else:
-        trp.plot(args.outFileName, *regions[0], title=args.title)
-=======
-            # print("{} {} {}".format(chrom, start, end))
             trp.plot(file_name, chrom, start, end, title=args.title,
                      h_align_titles=args.trackLabelHAlign,
                      decreasing_x_axis=args.decreasingXAxis)
     else:
-        region = get_region(args.region)
-        trp.plot(args.outFileName, *region, title=args.title,
+        trp.plot(args.outFileName, *regions[0], title=args.title,
                  h_align_titles=args.trackLabelHAlign,
                  decreasing_x_axis=args.decreasingXAxis)
-    trp.close_files()
->>>>>>> a424c38a
+    trp.close_files()