# create the environment using : `conda env create -f environment.yml`
# update existing environment using : `conda env update -f environment.yml`
# It installs from source using github master branch. If you get a pip error coming from feedparser.py, refer to the hack mentioned here : `https://bugs.python.org/msg301789`
name: pygenometracks
channels:
   - bioconda
   - conda-forge
dependencies:
    - numpy >=1.16
    - matplotlib =3.1.1
    - intervaltree >=2.1.0
    - pybigwig >=0.3.16
    - future >=0.17.0
    - hicmatrix >=12
    - pysam >=0.14
    - pytest
    - gffutils >=0.9
<<<<<<< HEAD
    - pybedtools >=0.8.1
=======
    - tqdm >=4.20
>>>>>>> a424c38a
    - pip:
        - "git+https://github.com/deeptools/pyGenomeTracks.git"<|MERGE_RESOLUTION|>--- conflicted
+++ resolved
@@ -15,10 +15,7 @@
     - pysam >=0.14
     - pytest
     - gffutils >=0.9
-<<<<<<< HEAD
     - pybedtools >=0.8.1
-=======
     - tqdm >=4.20
->>>>>>> a424c38a
     - pip:
         - "git+https://github.com/deeptools/pyGenomeTracks.git"