#!/bin/bash

source $(dirname $(dirname $(which conda)))/etc/profile.d/conda.sh

for TRAVIS_PYTHON_VERSION in 3.6 3.7 3.8 3.9; do
    conda create -n pgt_test_${TRAVIS_PYTHON_VERSION} --yes -c bioconda -c conda-forge python=$TRAVIS_PYTHON_VERSION --file requirements_CI.txt
    conda activate pgt_test_${TRAVIS_PYTHON_VERSION}
<<<<<<< HEAD
    conda install --yes -c conda-forge -c bioconda pytest ghostscript coverage coverage-badge flake8
=======
>>>>>>> a88048f3
    python setup.py install
    coverage run -m py.test
    coverage html
    coverage-badge -f -o docs/coverage.svg
    conda deactivate
done

# TRAVIS_PYTHON_VERSION=3.10
# conda create -n pgt_test_${TRAVIS_PYTHON_VERSION} --yes -c bioconda -c conda-forge python=$TRAVIS_PYTHON_VERSION
# conda activate pgt_test_${TRAVIS_PYTHON_VERSION}
# conda install --yes -c conda-forge -c bioconda bedtools
# pip install -r requirements_CI.txt
# python setup.py install
# py.test pygenometracks --doctest-modules
# conda deactivate<|MERGE_RESOLUTION|>--- conflicted
+++ resolved
@@ -5,10 +5,6 @@
 for TRAVIS_PYTHON_VERSION in 3.6 3.7 3.8 3.9; do
     conda create -n pgt_test_${TRAVIS_PYTHON_VERSION} --yes -c bioconda -c conda-forge python=$TRAVIS_PYTHON_VERSION --file requirements_CI.txt
     conda activate pgt_test_${TRAVIS_PYTHON_VERSION}
-<<<<<<< HEAD
-    conda install --yes -c conda-forge -c bioconda pytest ghostscript coverage coverage-badge flake8
-=======
->>>>>>> a88048f3
     python setup.py install
     coverage run -m py.test
     coverage html
