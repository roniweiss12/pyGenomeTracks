Necessary:
^^^^^^^^^^
- **file**

Optional:
^^^^^^^^^
- **title**: Put here a title which will apprear on the right.

- **height**: `0.5` (default) or float above 0.

- **overlay_previous**: `no` (default) or yes or share-y.

- **orientation**: by default this option is not set but you can also put: inverted.

- **color**: `#a6cee3` (default)

- **alpha**: `1` (default) or any float above 0 below 1

- **max_value**: by default this option is not set but you can also put: any float

- **min_value**: by default this option is not set but you can also put: any float

- **use_middle**: `false` (default) or true.

- **show_data_range**: `true` (default) or false.

- **type**: `fill` (default)

- **negative_color**: by default this option is not set

- **nans_to_zeros**: `false` (default) or true.

- **summary_method**: by default this option is not set but you can also put: mean, average, max, min, stdev, dev, coverage, cov or sum.

- **number_of_bins**: `700` (default) or any integer above 1

- **transform**: `no` (default) or log, log1p, -log, log2 or log10.

- **log_pseudocount**: `0` (default) or any float

- **y_axis_values**: `transformed` (default) or original.

- **second_file\***: by default this option is not set

- **operation\***: `file` (default)

<<<<<<< HEAD
=======
- **grid**: `false` (default) or true.

- **use_middle**: `false` (default) or true.

>>>>>>> 5211151b
- **rasterize**: `false` (default) or true.



\* While pyGenomeTracks can convert coverage tracks on the fly, this might be a time-consuming step, especially on large files and if you want to replot many times. In this situation, we recommend using the deepTools suite to convert your files in advance. For example `bamCoverage <https://deeptools.readthedocs.io/en/develop/content/tools/bamCoverage.html>`_ or `bamCompare <https://deeptools.readthedocs.io/en/develop/content/tools/bamCompare.html>`_<|MERGE_RESOLUTION|>--- conflicted
+++ resolved
@@ -44,13 +44,10 @@
 
 - **operation\***: `file` (default)
 
-<<<<<<< HEAD
-=======
 - **grid**: `false` (default) or true.
 
 - **use_middle**: `false` (default) or true.
 
->>>>>>> 5211151b
 - **rasterize**: `false` (default) or true.
 
 
