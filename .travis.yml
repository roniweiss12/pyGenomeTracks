--- conflicted
+++ resolved
@@ -29,12 +29,7 @@
     - LINT=1
     - TRAVIS_OS_NAME=linux
     before_install:
-<<<<<<< HEAD
-    - curl -L https://repo.continuum.io/miniconda/Miniconda3-latest-Linux-x86_64.sh -o
-      miniconda.sh
-=======
     - curl -L https://repo.continuum.io/miniconda/Miniconda3-latest-Linux-x86_64.sh -o miniconda.sh
->>>>>>> ca7e2085
     - bash miniconda.sh -b -p $HOME/miniconda
     - PATH_WITHOUT_CONDA="$PATH"
     - export PATH="$HOME/miniconda/bin:$PATH"
