--- conflicted
+++ resolved
@@ -29,12 +29,7 @@
     - LINT=1
     - TRAVIS_OS_NAME=linux
     before_install:
-<<<<<<< HEAD
-    - curl https://repo.anaconda.com/miniconda/Miniconda3-latest-Linux-x86_64.sh -o
-=======
-    - curl -L https://repo.continuum.io/miniconda/Miniconda3-latest-Linux-x86_64.sh -o
->>>>>>> 91e0c302
-      miniconda.sh
+    - curl -L https://repo.continuum.io/miniconda/Miniconda3-latest-Linux-x86_64.sh -o miniconda.sh
     - bash miniconda.sh -b -p $HOME/miniconda
     - PATH_WITHOUT_CONDA="$PATH"
     - export PATH="$HOME/miniconda/bin:$PATH"
@@ -50,17 +45,10 @@
 - export TEST_DATA_DIR="`pwd`/pygenometracks/test/test_data/"
 - echo $TEST_DATA_DIR
 - if [[ "$TRAVIS_OS_NAME" == "linux" ]]; then
-<<<<<<< HEAD
-  curl https://repo.anaconda.com/miniconda/Miniconda3-latest-Linux-x86_64.sh -o miniconda.sh
-  ; fi
-- if [[ "$TRAVIS_OS_NAME" == "osx" ]]; then curl
-  https://repo.anaconda.com/miniconda/Miniconda3-latest-MacOSX-x86_64.sh -o miniconda.sh
-=======
-  curl -L https://repo.continuum.io/miniconda/Miniconda3-latest-Linux-x86_64.sh -o miniconda.sh
+https://repo.continuum.io/miniconda/Miniconda3-latest-Linux-x86_64.sh -o miniconda.sh
   ; fi
 - if [[ "$TRAVIS_OS_NAME" == "osx" ]]; then 
   curl -L https://repo.continuum.io/miniconda/Miniconda3-latest-MacOSX-x86_64.sh -o miniconda.sh
->>>>>>> 91e0c302
   ; fi
 - bash miniconda.sh -b -p $HOME/miniconda
 - PATH_WITHOUT_CONDA="$PATH"
